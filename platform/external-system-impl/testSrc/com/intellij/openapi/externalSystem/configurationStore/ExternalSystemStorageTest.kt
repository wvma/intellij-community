// Copyright 2000-2020 JetBrains s.r.o. Use of this source code is governed by the Apache 2.0 license that can be found in the LICENSE file.
package com.intellij.openapi.externalSystem.configurationStore

import com.intellij.configurationStore.StoreReloadManager
import com.intellij.facet.FacetManager
import com.intellij.facet.FacetType
import com.intellij.facet.mock.MockFacet
import com.intellij.facet.mock.MockFacetType
import com.intellij.facet.mock.MockSubFacetType
import com.intellij.openapi.Disposable
import com.intellij.openapi.application.*
import com.intellij.openapi.application.ex.PathManagerEx
import com.intellij.openapi.application.impl.coroutineDispatchingContext
import com.intellij.openapi.externalSystem.ExternalSystemModulePropertyManager
import com.intellij.openapi.externalSystem.model.ProjectSystemId
import com.intellij.openapi.externalSystem.model.project.ModuleData
import com.intellij.openapi.externalSystem.model.project.ProjectData
import com.intellij.openapi.externalSystem.service.project.IdeModifiableModelsProviderImpl
import com.intellij.openapi.externalSystem.service.project.manage.ExternalProjectsDataStorage
import com.intellij.openapi.externalSystem.service.project.manage.ExternalProjectsManagerImpl
import com.intellij.openapi.module.Module
import com.intellij.openapi.module.ModuleManager
import com.intellij.openapi.module.ModuleTypeId
import com.intellij.openapi.project.ExternalStorageConfigurationManager
import com.intellij.openapi.project.Project
import com.intellij.openapi.project.doNotEnableExternalStorageByDefaultInTests
import com.intellij.openapi.project.getProjectCacheFileName
import com.intellij.openapi.roots.ExternalProjectSystemRegistry
import com.intellij.openapi.roots.LanguageLevelProjectExtension
import com.intellij.openapi.roots.ModuleRootManager
import com.intellij.openapi.roots.ModuleRootModificationUtil
import com.intellij.openapi.roots.libraries.LibraryTablesRegistrar
import com.intellij.openapi.util.Disposer
import com.intellij.openapi.util.io.FileUtil
import com.intellij.openapi.vfs.VfsUtil
import com.intellij.openapi.vfs.VfsUtilCore
import com.intellij.openapi.vfs.VirtualFile
import com.intellij.packaging.artifacts.ArtifactManager
import com.intellij.packaging.elements.ArtifactRootElement
import com.intellij.packaging.elements.PackagingElementFactory
import com.intellij.packaging.impl.artifacts.PlainArtifactType
import com.intellij.packaging.impl.elements.ArchivePackagingElement
import com.intellij.pom.java.LanguageLevel
import com.intellij.project.stateStore
import com.intellij.testFramework.*
import com.intellij.testFramework.rules.ProjectModelRule
import com.intellij.util.io.*
import com.intellij.util.ui.UIUtil
import com.intellij.workspaceModel.ide.impl.jps.serialization.JpsProjectModelSynchronizer
import com.intellij.workspaceModel.storage.bridgeEntities.ModuleEntity
import com.intellij.workspaceModel.storage.bridgeEntities.externalSystemOptions
import kotlinx.coroutines.runBlocking
import kotlinx.coroutines.withContext
import org.apache.log4j.Logger
import org.assertj.core.api.Assertions.assertThat
import org.junit.Assert.assertEquals
import org.junit.Assert.assertTrue
import org.junit.Assume.assumeTrue
import org.junit.Before
import org.junit.ClassRule
import org.junit.Rule
import org.junit.Test
import java.io.File
import java.nio.file.Files
import java.nio.file.Path
import java.nio.file.Paths

class ExternalSystemStorageTest {
  companion object {
    @JvmField
    @ClassRule
    val appRule = ApplicationRule()

  }
  @JvmField
  @Rule
  val disposableRule = DisposableRule()

  @JvmField
  @Rule
  val tempDirManager = TemporaryDirectory()

  @Test
  fun `save single mavenized module`() = saveProjectInExternalStorageAndCheckResult("singleModule") { project, projectDir ->
    val module = ModuleManager.getInstance(project).newModule(projectDir.resolve("test.iml").systemIndependentPath, ModuleTypeId.JAVA_MODULE)
    ModuleRootModificationUtil.addContentRoot(module, projectDir.systemIndependentPath)
    ExternalSystemModulePropertyManager.getInstance(module).setMavenized(true)
  }

  @Test
  fun `load single mavenized module`() = loadProjectAndCheckResults("singleModule") { project ->
    val module = ModuleManager.getInstance(project).modules.single()
    assertThat(module.name).isEqualTo("test")
    assertThat(module.moduleTypeName).isEqualTo(ModuleTypeId.JAVA_MODULE)
    assertThat(module.moduleFilePath).isEqualTo("${project.basePath}/test.iml")
    assertThat(ExternalSystemModulePropertyManager.getInstance(module).isMavenized()).isTrue()
    assertThat(ExternalStorageConfigurationManager.getInstance(project).isEnabled).isTrue()
  }

  @Test
  fun `save single module from external system`() = saveProjectInExternalStorageAndCheckResult("singleModuleFromExternalSystem") { project, projectDir ->
    val module = ModuleManager.getInstance(project).newModule(projectDir.resolve("test.iml").systemIndependentPath,
                                                              ModuleTypeId.JAVA_MODULE)
    ModuleRootModificationUtil.addContentRoot(module, projectDir.systemIndependentPath)
    setExternalSystemOptions(module, projectDir)
  }

  @Test
  fun `applying external system options twice`() {
    createProjectAndUseInLoadComponentStateMode(tempDirManager, directoryBased = true, useDefaultProjectSettings = false) { project ->
      runBlocking {
        withContext(AppUIExecutor.onWriteThread().coroutineDispatchingContext()) {
          runWriteAction {
            val projectDir = project.stateStore.directoryStorePath!!.parent
            val module = ModuleManager.getInstance(project).newModule(projectDir.resolve("test.iml").systemIndependentPath,
                                                                      ModuleTypeId.JAVA_MODULE)
            ModuleRootModificationUtil.addContentRoot(module, projectDir.systemIndependentPath)


            val propertyManager = ExternalSystemModulePropertyManager.getInstance(module)

            val systemId = ProjectSystemId("GRADLE")
            val moduleData = ModuleData("test", systemId, "", "", "", projectDir.systemIndependentPath).also {
              it.group = "group"
              it.version = "42.0"
            }
            val projectData = ProjectData(systemId, "", "", projectDir.systemIndependentPath)


            val modelsProvider = IdeModifiableModelsProviderImpl(project)

            propertyManager.setExternalOptions(systemId, moduleData, projectData)
            propertyManager.setExternalOptions(systemId, moduleData, projectData)

            val externalOptionsFromBuilder = modelsProvider.actualStorageBuilder
              .entities(ModuleEntity::class.java).singleOrNull()?.externalSystemOptions
            assertEquals("GRADLE", externalOptionsFromBuilder?.externalSystem)
          }
        }
      }
    }
  }

  @Test
  fun `load single module from external system`() = loadProjectAndCheckResults("singleModuleFromExternalSystem") { project ->
    val module = ModuleManager.getInstance(project).modules.single()
    assertThat(module.name).isEqualTo("test")
    assertThat(module.moduleTypeName).isEqualTo(ModuleTypeId.JAVA_MODULE)
    assertThat(module.moduleFilePath).isEqualTo("${project.basePath}/test.iml")
    assertThat(ExternalSystemModulePropertyManager.getInstance(module).isMavenized()).isFalse()
    assertThat(ExternalStorageConfigurationManager.getInstance(project).isEnabled).isTrue()
    checkExternalSystemOptions(module, project.basePath!!)
  }

  @Test
  fun `save single module from external system in internal storage`() = saveProjectInInternalStorageAndCheckResult("singleModuleFromExternalSystemInInternalStorage") { project, projectDir ->
    val module = ModuleManager.getInstance(project).newModule(projectDir.resolve("test.iml").systemIndependentPath,
                                                              ModuleTypeId.JAVA_MODULE)
    ModuleRootModificationUtil.addContentRoot(module, projectDir.systemIndependentPath)
    setExternalSystemOptions(module, projectDir)
  }

  @Test
  fun `load single module from external system in internal storage`() = loadProjectAndCheckResults("singleModuleFromExternalSystemInInternalStorage") { project ->
    val module = ModuleManager.getInstance(project).modules.single()
    assertThat(module.name).isEqualTo("test")
    assertThat(module.moduleTypeName).isEqualTo(ModuleTypeId.JAVA_MODULE)
    assertThat(module.moduleFilePath).isEqualTo("${project.basePath}/test.iml")
    assertThat(ExternalSystemModulePropertyManager.getInstance(module).isMavenized()).isFalse()
    assertThat(ExternalStorageConfigurationManager.getInstance(project).isEnabled).isFalse()
    checkExternalSystemOptions(module, project.basePath!!)
  }

  private fun setExternalSystemOptions(module: Module, projectDir: Path) {
    val propertyManager = ExternalSystemModulePropertyManager.getInstance(module)
    val systemId = ProjectSystemId("GRADLE")
    val moduleData = ModuleData("test", systemId, "", "", "", projectDir.systemIndependentPath).also {
      it.group = "group"
      it.version = "42.0"
    }
    val projectData = ProjectData(systemId, "", "", projectDir.systemIndependentPath)
    propertyManager.setExternalOptions(systemId, moduleData, projectData)
  }

  private fun checkExternalSystemOptions(module: Module, projectDirPath: String) {
    val propertyManager = ExternalSystemModulePropertyManager.getInstance(module)
    assertThat(propertyManager.getExternalSystemId()).isEqualTo("GRADLE")
    assertThat(propertyManager.getExternalModuleGroup()).isEqualTo("group")
    assertThat(propertyManager.getExternalModuleVersion()).isEqualTo("42.0")
    assertThat(propertyManager.getLinkedProjectId()).isEqualTo("test")
    assertThat(propertyManager.getLinkedProjectPath()).isEqualTo(projectDirPath)
    assertThat(propertyManager.getRootProjectPath()).isEqualTo(projectDirPath)
  }


  @Test
  fun `save imported module in internal storage`() = saveProjectInInternalStorageAndCheckResult("singleModuleInInternalStorage") { project, projectDir ->
    val module = ModuleManager.getInstance(project).newModule(projectDir.resolve("test.iml").systemIndependentPath,
                                                              ModuleTypeId.JAVA_MODULE)
    ModuleRootModificationUtil.addContentRoot(module, projectDir.systemIndependentPath)
    ExternalSystemModulePropertyManager.getInstance(module).setMavenized(true)
  }

  @Test
  fun `load imported module from internal storage`() = loadProjectAndCheckResults("singleModuleInInternalStorage") { project ->
    val module = ModuleManager.getInstance(project).modules.single()
    assertThat(module.name).isEqualTo("test")
    assertThat(module.moduleTypeName).isEqualTo(ModuleTypeId.JAVA_MODULE)
    assertThat(module.moduleFilePath).isEqualTo("${project.basePath}/test.iml")
    assertThat(ExternalSystemModulePropertyManager.getInstance(module).isMavenized()).isTrue()
    assertThat(ExternalStorageConfigurationManager.getInstance(project).isEnabled).isFalse()
  }

  @Test
  fun `save mixed modules`() = saveProjectInExternalStorageAndCheckResult("mixedModules") { project, projectDir ->
    val regular = ModuleManager.getInstance(project).newModule(projectDir.resolve("regular.iml").systemIndependentPath, ModuleTypeId.JAVA_MODULE)
    ModuleRootModificationUtil.addContentRoot(regular, projectDir.resolve("regular").systemIndependentPath)
    val imported = ModuleManager.getInstance(project).newModule(projectDir.resolve("imported.iml").systemIndependentPath, ModuleTypeId.JAVA_MODULE)
    ModuleRootModificationUtil.addContentRoot(imported, projectDir.resolve("imported").systemIndependentPath)
    ExternalSystemModulePropertyManager.getInstance(imported).setMavenized(true)
    ExternalSystemModulePropertyManager.getInstance(imported).setLinkedProjectPath("${project.basePath}/imported")
  }

  @Test
  fun `load mixed modules`() = loadProjectAndCheckResults("mixedModules") { project ->
    val modules = ModuleManager.getInstance(project).modules.sortedBy { it.name }
    assertThat(modules).hasSize(2)
    val (imported, regular) = modules
    assertThat(imported.name).isEqualTo("imported")
    assertThat(regular.name).isEqualTo("regular")
    assertThat(imported.moduleTypeName).isEqualTo(ModuleTypeId.JAVA_MODULE)
    assertThat(regular.moduleTypeName).isEqualTo(ModuleTypeId.JAVA_MODULE)
    assertThat(imported.moduleFilePath).isEqualTo("${project.basePath}/imported.iml")
    assertThat(regular.moduleFilePath).isEqualTo("${project.basePath}/regular.iml")
    assertThat(ModuleRootManager.getInstance(imported).contentRootUrls.single()).isEqualTo(VfsUtil.pathToUrl("${project.basePath}/imported"))
    assertThat(ModuleRootManager.getInstance(regular).contentRootUrls.single()).isEqualTo(VfsUtil.pathToUrl("${project.basePath}/regular"))
    val externalModuleProperty = ExternalSystemModulePropertyManager.getInstance(imported)
    assertThat(externalModuleProperty.isMavenized()).isTrue()
    assertThat(externalModuleProperty.getLinkedProjectPath()).isEqualTo("${project.basePath}/imported")
    assertThat(ExternalSystemModulePropertyManager.getInstance(regular).isMavenized()).isFalse()
  }

  @Test
  fun `save regular facet in imported module`() = saveProjectInExternalStorageAndCheckResult("regularFacetInImportedModule") { project, projectDir ->
    val imported = ModuleManager.getInstance(project).newModule(projectDir.resolve("imported.iml").systemIndependentPath, ModuleTypeId.JAVA_MODULE)
    FacetManager.getInstance(imported).addFacet(MockFacetType.getInstance(), "regular", null)
    ExternalSystemModulePropertyManager.getInstance(imported).setMavenized(true)
  }

  @Test
  fun `load regular facet in imported module`() = loadProjectAndCheckResults("regularFacetInImportedModule") { project ->
    val module = ModuleManager.getInstance(project).modules.single()
    assertThat(module.name).isEqualTo("imported")
    assertThat(ExternalSystemModulePropertyManager.getInstance(module).isMavenized()).isTrue()
    val facet = FacetManager.getInstance(module).allFacets.single()
    assertThat(facet.name).isEqualTo("regular")
    assertThat(facet.type).isEqualTo(MockFacetType.getInstance())
    assertThat(facet.externalSource).isNull()
  }

  @Test
  fun `do not load modules from external system dir if external storage is disabled`() =
    loadProjectAndCheckResults("externalStorageIsDisabled") { project ->
      assertThat(ModuleManager.getInstance(project).modules).isEmpty()
    }

  @Test
  fun `load modules from internal storage if external is disabled but file exist`() =
    loadProjectAndCheckResults("singleModuleInInternalAndExternalStorages") { project ->
      val modules = ModuleManager.getInstance(project).modules
      assertThat(modules).hasSize(1)
      val testModule= modules[0]
      assertThat(testModule.name).isEqualTo("test")
      assertThat(testModule.moduleTypeName).isEqualTo(ModuleTypeId.JAVA_MODULE)
      assertThat(testModule.moduleFilePath).isEqualTo("${project.basePath}/test.iml")
      assertThat(ModuleRootManager.getInstance(testModule).contentRootUrls.single()).isEqualTo(VfsUtil.pathToUrl("${project.basePath}/test"))
      val externalModuleProperty = ExternalSystemModulePropertyManager.getInstance(testModule)
      assertThat(externalModuleProperty.isMavenized()).isTrue()
    }

  @Test
  fun `save imported facet in imported module`() = saveProjectInExternalStorageAndCheckResult("importedFacetInImportedModule") { project, projectDir ->
    val imported = ModuleManager.getInstance(project).newModule(projectDir.resolve("imported.iml").systemIndependentPath, ModuleTypeId.JAVA_MODULE)
    val facetRoot = VfsUtilCore.pathToUrl(projectDir.resolve("facet").systemIndependentPath)
    addFacet(imported, ExternalProjectSystemRegistry.MAVEN_EXTERNAL_SOURCE_ID, "imported", listOf(facetRoot))
    ExternalSystemModulePropertyManager.getInstance(imported).setMavenized(true)
  }

  private fun addFacet(module: Module, externalSystemId: String?, facetName: String, rootUrls: List<String> = emptyList()) {
    val facetManager = FacetManager.getInstance(module)
    val model = facetManager.createModifiableModel()
    val source = externalSystemId?.let { ExternalProjectSystemRegistry.getInstance().getSourceById(it) }
    val facet = facetManager.createFacet(MockFacetType.getInstance(), facetName, null)
    for (root in rootUrls) {
      facet.configuration.addRoot(root)
    }
    model.addFacet(facet, source)
    runWriteActionAndWait { model.commit() }
  }

  @Test
  fun `edit imported facet in internal storage with regular facet`() {
    assumeTrue(ProjectModelRule.isWorkspaceModelEnabled)
    loadModifySaveAndCheck("singleModuleFromExternalSystemInInternalStorage", "mixedFacetsInInternalStorage") { project ->
      val module = ModuleManager.getInstance(project).modules.single()
      addFacet(module, null, "regular")
      runBlocking { project.stateStore.save() }
      addFacet(module, "GRADLE", "imported")
    }
  }

  @Test
  fun `edit regular facet in internal storage with imported facet`() {
    assumeTrue(ProjectModelRule.isWorkspaceModelEnabled)
    loadModifySaveAndCheck("singleModuleFromExternalSystemInInternalStorage", "mixedFacetsInInternalStorage") { project ->
      val module = ModuleManager.getInstance(project).modules.single()
      addFacet(module, "GRADLE", "imported")
      runBlocking { project.stateStore.save() }
      addFacet(module, null, "regular")
    }
  }

  @Test
  fun `edit imported facet in external storage with regular facet`() {
    loadModifySaveAndCheck("singleModuleFromExternalSystem", "mixedFacetsInExternalStorage") { project ->
      val module = ModuleManager.getInstance(project).modules.single()
      addFacet(module, null, "regular")
      runBlocking { project.stateStore.save() }
      addFacet(module, "GRADLE", "imported")
    }
  }

  @Test
  fun `edit regular facet in external storage with imported facet`() {
    loadModifySaveAndCheck("singleModuleFromExternalSystem", "mixedFacetsInExternalStorage") { project ->
      val module = ModuleManager.getInstance(project).modules.single()
      addFacet(module, "GRADLE", "imported")
      runBlocking { project.stateStore.save() }
      addFacet(module, null, "regular")
    }
  }

  @Test
  fun `load imported facet in imported module`() = loadProjectAndCheckResults("importedFacetInImportedModule") { project ->
    val module = ModuleManager.getInstance(project).modules.single()
    assertThat(ExternalSystemModulePropertyManager.getInstance(module).isMavenized()).isTrue()
    val facet = FacetManager.getInstance(module).allFacets.single() as MockFacet
    assertThat(facet.name).isEqualTo("imported")
    assertThat(facet.externalSource!!.id).isEqualTo(ExternalProjectSystemRegistry.MAVEN_EXTERNAL_SOURCE_ID)
    val facetRoot = VfsUtil.pathToUrl(project.basePath!!) + "/facet"
    assertThat(facet.configuration.rootUrls).containsExactly(facetRoot)
  }

  @Test
  fun `save libraries`() = saveProjectInExternalStorageAndCheckResult("libraries") { project, _ ->
    val libraryTable = LibraryTablesRegistrar.getInstance().getLibraryTable(project)
    val model = libraryTable.modifiableModel
    model.createLibrary("regular", null)
    model.createLibrary("imported", null, externalSource)
    model.commit()
  }

  @Test
  fun `save libraries in internal storage`() = saveProjectInInternalStorageAndCheckResult("librariesInInternalStorage") { project, _ ->
    val libraryTable = LibraryTablesRegistrar.getInstance().getLibraryTable(project)
    val model = libraryTable.modifiableModel
    model.createLibrary("regular", null)
    model.createLibrary("imported", null, externalSource)
    model.commit()
  }

  @Test
  fun `load unloaded modules`() {
    assumeTrue(ProjectModelRule.isWorkspaceModelEnabled)
    loadProjectAndCheckResults("unloadedModules") { project ->
      val unloadedModuleName = "imported"
      val moduleManager = ModuleManager.getInstance(project)
      val moduleDescription = moduleManager.getUnloadedModuleDescription(unloadedModuleName)
      assertThat(moduleDescription).isNotNull
      val contentRoots = moduleDescription!!.contentRoots
      assertThat(contentRoots.size).isEqualTo(1)
      assertThat(contentRoots[0].fileName).isEqualTo(unloadedModuleName)
    }
  }

  @Test
  fun `load libraries`() = loadProjectAndCheckResults("libraries") { project ->
    val libraryTable = LibraryTablesRegistrar.getInstance().getLibraryTable(project)
    runInEdtAndWait {
      UIUtil.dispatchAllInvocationEvents()
    }
    val libraries = libraryTable.libraries.sortedBy { it.name }
    assertThat(libraries).hasSize(2)
    val (imported, regular) = libraries
    assertThat(imported.name).isEqualTo("imported")
    assertThat(regular.name).isEqualTo("regular")
    assertThat(imported.externalSource!!.id).isEqualTo("test")
    assertThat(regular.externalSource).isNull()
  }

  @Test
  fun `save artifacts`() = saveProjectInExternalStorageAndCheckResult("artifacts") { project, projectDir ->
    val model = ArtifactManager.getInstance(project).createModifiableModel()
    val regular = model.addArtifact("regular", PlainArtifactType.getInstance())
    regular.outputPath = projectDir.resolve("out/artifacts/regular").systemIndependentPath
    val root = PackagingElementFactory.getInstance().createArchive("a.jar")
    val imported = model.addArtifact("imported", PlainArtifactType.getInstance(), root, externalSource)
    imported.outputPath = projectDir.resolve("out/artifacts/imported").systemIndependentPath
    model.commit()
  }

  @Test
  fun `load artifacts`() = loadProjectAndCheckResults("artifacts") { project ->
    val artifacts = ArtifactManager.getInstance(project).sortedArtifacts
    assertThat(artifacts).hasSize(2)
    val (imported, regular) = artifacts
    assertThat(imported.name).isEqualTo("imported")
    assertThat(regular.name).isEqualTo("regular")
    assertThat(imported.externalSource!!.id).isEqualTo("test")
    assertThat(regular.externalSource).isNull()
    assertThat(imported.outputPath).isEqualTo("${project.basePath}/out/artifacts/imported")
    assertThat(regular.outputPath).isEqualTo("${project.basePath}/out/artifacts/regular")
    assertThat((imported.rootElement as ArchivePackagingElement).name).isEqualTo("a.jar")
    assertThat(regular.rootElement).isInstanceOf(ArtifactRootElement::class.java)
  }

  @Test
  fun `mark module as mavenized`() {
    assumeTrue(ProjectModelRule.isWorkspaceModelEnabled)
    //after module is mavenized, we still store iml file with empty root tag inside; it would be better to delete the file in such cases,
    // but it isn't simple to implement so let's leave it as is for now; and the old project model behaves in the same way.
    loadModifySaveAndCheck("singleRegularModule", "singleModuleAfterMavenization") { project ->
      val module = ModuleManager.getInstance(project).modules.single()
      ExternalSystemModulePropertyManager.getInstance(module).setMavenized(true)
    }
  }

  @Test
  fun `remove regular module with enabled external storage`() {
    loadModifySaveAndCheck("twoRegularModules", "twoRegularModulesAfterRemoval") { project ->
      val moduleManager = ModuleManager.getInstance(project)
      val module = moduleManager.findModuleByName("test2")
      assertThat(module).isNotNull
      runWriteActionAndWait {
        moduleManager.disposeModule(module!!)
      }
    }
  }

  @Test
  fun `change storeExternally property and save libraries to internal storage`() {
    assumeTrue(ProjectModelRule.isWorkspaceModelEnabled)
    loadModifySaveAndCheck("librariesInExternalStorage", "librariesAfterStoreExternallyPropertyChanged") { project ->
      ExternalProjectsManagerImpl.getInstance(project).setStoreExternally(false)
    }
  }

  @Test
  fun `change storeExternally property several times`() {
    assumeTrue(ProjectModelRule.isWorkspaceModelEnabled)
    loadModifySaveAndCheck("librariesInExternalStorage", "librariesAfterStoreExternallyPropertyChanged") { project ->
      ExternalProjectsManagerImpl.getInstance(project).setStoreExternally(false)
      runBlocking { project.stateStore.save() }
      ExternalProjectsManagerImpl.getInstance(project).setStoreExternally(true)
      runBlocking { project.stateStore.save() }
      ExternalProjectsManagerImpl.getInstance(project).setStoreExternally(false)
    }
  }

  @Test
  fun `remove library stored externally`() {
    assumeTrue(ProjectModelRule.isWorkspaceModelEnabled)
    loadModifySaveAndCheck("librariesInExternalStorage", "singleLibraryInExternalStorage") { project ->
      val libraryTable = LibraryTablesRegistrar.getInstance().getLibraryTable(project)
      runWriteActionAndWait {
        libraryTable.removeLibrary(libraryTable.getLibraryByName("spring")!!)
        libraryTable.removeLibrary(libraryTable.getLibraryByName("kotlin")!!)
      }
    }
  }

  @Test
  fun `clean up iml file if we start store project model at external storage`() {
    assumeTrue(ProjectModelRule.isWorkspaceModelEnabled)
    loadModifySaveAndCheck("singleModule", "singleModuleAfterStoreExternallyPropertyChanged") { project ->
      ExternalProjectsManagerImpl.getInstance(project).setStoreExternally(false)
      runBlocking { project.stateStore.save() }
      ExternalProjectsManagerImpl.getInstance(project).setStoreExternally(true)
    }
  }

  @Test
  fun `test facet and libraries saved in internal store after IDE reload`() {
    assumeTrue(ProjectModelRule.isWorkspaceModelEnabled)
    loadModifySaveAndCheck("singleModuleFacetAndLibFromExternalSystemInInternalStorage", "singleModuleFacetAndLibFromExternalSystem") { project ->
      ExternalProjectsManagerImpl.getInstance(project).setStoreExternally(true)
    }
  }

  @Test
  fun `clean up facet tag in iml file if we start store project model at external storage`() {
    assumeTrue(ProjectModelRule.isWorkspaceModelEnabled)
    loadModifySaveAndCheck("importedFacetInImportedModule", "importedFacetAfterStoreExternallyPropertyChanged") { project ->
      ExternalProjectsManagerImpl.getInstance(project).setStoreExternally(false)
      runBlocking { project.stateStore.save() }
      ExternalProjectsManagerImpl.getInstance(project).setStoreExternally(true)
    }
  }

  @Test
  fun `clean up external_build_system at saving data at idea folder`() {
    assumeTrue(ProjectModelRule.isWorkspaceModelEnabled)
    loadModifySaveAndCheck("singleModuleWithLibrariesInInternalStorage", "singleModuleWithLibrariesInInternalStorage") { project ->
      ExternalProjectsManagerImpl.getInstance(project).setStoreExternally(true)
      runBlocking { project.stateStore.save() }
      ExternalProjectsManagerImpl.getInstance(project).setStoreExternally(false)
    }
  }

  @Test
  fun `check project model saved correctly at internal storage`() {
    assumeTrue(ProjectModelRule.isWorkspaceModelEnabled)
    loadModifySaveAndCheck("twoModulesWithLibsAndFacetsInExternalStorage", "twoModulesWithLibrariesAndFacets") { project ->
      ExternalProjectsManagerImpl.getInstance(project).setStoreExternally(false)
    }
  }

  @Test
  fun `check project model saved correctly at internal storage after misc manual modification`() {
    assumeTrue(ProjectModelRule.isWorkspaceModelEnabled)
    loadModifySaveAndCheck("twoModulesWithLibsAndFacetsInExternalStorage", "twoModulesWithLibrariesAndFacets") { project ->
      val miscFile = File(project.projectFilePath!!)
      miscFile.writeText("""
        <?xml version="1.0" encoding="UTF-8"?>
        <project version="4">
          <component name="ProjectRootManager" version="2" languageLevel="JDK_1_8" />
        </project>
      """.trimIndent())
      WriteAction.runAndWait<RuntimeException> {
        VfsUtil.markDirtyAndRefresh(false, false, false, miscFile)
        StoreReloadManager.getInstance().flushChangedProjectFileAlarm()
      }
    }
  }

  @Test
  fun `check project model saved correctly at external storage after misc manual modification`() {
    assumeTrue(ProjectModelRule.isWorkspaceModelEnabled)
    loadModifySaveAndCheck("twoModulesWithLibrariesAndFacets", "twoModulesInExtAndLibsAndFacetsInInternalStorage") { project ->
      val miscFile = File(project.projectFilePath!!)
      miscFile.writeText("""
        <?xml version="1.0" encoding="UTF-8"?>
        <project version="4">
          <component name="ExternalStorageConfigurationManager" enabled="true" />
          <component name="ProjectRootManager" version="2" languageLevel="JDK_1_8" />
        </project>
      """.trimIndent())
      WriteAction.runAndWait<RuntimeException> {
        VfsUtil.markDirtyAndRefresh(false, false, false, miscFile)
        StoreReloadManager.getInstance().flushChangedProjectFileAlarm()
      }
    }
  }

  @Test
  fun `incorrect modules setup`() {
    suppressLogs {
      loadProjectAndCheckResults("incorrectModulesSetupDifferentIml") { project ->
        val modules = ModuleManager.getInstance(project).modules
        assertEquals(1, modules.size)
      }
    }
  }

  @Test
  fun `incorrect modules setup same iml`() {
<<<<<<< HEAD
    loadProjectAndCheckResults("incorrectModulesSetupSameIml") { project ->
      val modules = ModuleManager.getInstance(project).modules
      assertEquals(1, modules.size)
    }
=======
      loadProjectAndCheckResults("incorrectModulesSetupSameIml") { project ->
        val modules = ModuleManager.getInstance(project).modules
        assertEquals(1, modules.size)
      }
>>>>>>> 7b9b8cc1
  }

  @Test
  fun `incorrect modules setup with facet`() {
    suppressLogs {
      loadProjectAndCheckResults("incorrectModulesSetupWithFacet") { project ->
        val modules = ModuleManager.getInstance(project).modules
        assertEquals(1, modules.size)
        val facets = FacetManager.getInstance(modules.single()).allFacets
        assertEquals(1, facets.size)
      }
    }
  }

<<<<<<< HEAD
=======
  @Test
  fun `duplicating library in internal storage`() {
    loadModifySaveAndCheck("duplicatingLibrariesInInternalStorage", "librariesInExternalStorage") {
      val libraries = LibraryTablesRegistrar.getInstance().getLibraryTable(it).libraries
      assertThat(libraries.size).isEqualTo(3)
    }
  }

  @Test
  fun `multiple libraries in internal storage`() {
    loadModifySaveAndCheck("multipleLibrariesInInternalStorage", "multipleLibrariesInInternalStorageFixed") {
      val libraries = LibraryTablesRegistrar.getInstance().getLibraryTable(it).libraries
      assertThat(libraries.size).isEqualTo(1)
    }
  }

>>>>>>> 7b9b8cc1
  @Before
  fun registerFacetType() {
    WriteAction.runAndWait<RuntimeException> {
      FacetType.EP_NAME.getPoint().registerExtension(MockFacetType(), disposableRule.disposable)
      FacetType.EP_NAME.getPoint().registerExtension(MockSubFacetType(), disposableRule.disposable)
    }
  }

  @Test
  fun `external-system-id attributes are not removed from libraries, artifacts and facets on save`() {
    assumeTrue(ProjectModelRule.isWorkspaceModelEnabled)
    loadModifySaveAndCheck("elementsWithExternalSystemIdAttributes", "elementsWithExternalSystemIdAttributes") { project ->
      JpsProjectModelSynchronizer.getInstance(project)!!.markAllEntitiesAsDirty()
    }
  }

  private val externalSource get() = ExternalProjectSystemRegistry.getInstance().getSourceById("test")

  private fun saveProjectInInternalStorageAndCheckResult(testDataDirName: String, setupProject: (Project, Path) -> Unit) {
    doNotEnableExternalStorageByDefaultInTests {
      saveProjectAndCheckResult(testDataDirName, false, setupProject)
    }
  }

  private fun saveProjectInExternalStorageAndCheckResult(testDataDirName: String, setupProject: (Project, Path) -> Unit) {
    saveProjectAndCheckResult(testDataDirName, true, setupProject)
  }

  private fun saveProjectAndCheckResult(testDataDirName: String,
                                        storeExternally: Boolean,
                                        setupProject: (Project, Path) -> Unit) {
    runBlocking {
      createProjectAndUseInLoadComponentStateMode(tempDirManager, directoryBased = true, useDefaultProjectSettings = false) { project ->
        ExternalProjectsManagerImpl.getInstance(project).setStoreExternally(storeExternally)
        val projectDir = project.stateStore.directoryStorePath!!.parent
        val cacheDir = ExternalProjectsDataStorage.getProjectConfigurationDir(project)
        cacheDir.delete()

        runBlocking {
          withContext(AppUIExecutor.onWriteThread().coroutineDispatchingContext()) {
            runWriteAction {
              //we need to set language level explicitly because otherwise if some tests modifies language level in the default project, we'll
              // get different content in misc.xml
              LanguageLevelProjectExtension.getInstance(project)!!.languageLevel = LanguageLevel.JDK_1_8
              setupProject(project, projectDir)
            }
          }
        }

        saveAndCompare(project, testDataDirName)
      }
    }
  }

  private fun saveAndCompare(project: Project, dataDirNameToCompareWith: String) {
    val cacheDir = ExternalProjectsDataStorage.getProjectConfigurationDir(project)
    Disposer.register(disposableRule.disposable, Disposable { cacheDir.delete() })

    runBlocking {
      project.stateStore.save()
    }

    val expectedDir = tempDirManager.newPath("expectedStorage")
    FileUtil.copyDir(testDataRoot.resolve("common").toFile(), expectedDir.toFile())
    FileUtil.copyDir(testDataRoot.resolve(dataDirNameToCompareWith).toFile(), expectedDir.toFile())

    val projectDir = project.stateStore.directoryStorePath!!.parent
    projectDir.toFile().assertMatches(directoryContentOf(expectedDir.resolve("project")))

    val expectedCacheDir = expectedDir.resolve("cache")
    if (Files.exists(expectedCacheDir)) {
      cacheDir.toFile().assertMatches(directoryContentOf(expectedCacheDir), FileTextMatcher.ignoreBlankLines())
    }
    else {
      assertTrue("$cacheDir doesn't exist", !Files.exists(cacheDir) || isFolderWithoutFiles(cacheDir.toFile()))
    }
  }

  private fun loadModifySaveAndCheck(dataDirNameToLoad: String, dataDirNameToCompareWith: String, modifyProject: (Project) -> Unit) {
    loadProjectAndCheckResults(dataDirNameToLoad) { project ->
      modifyProject(project)
      saveAndCompare(project, dataDirNameToCompareWith)
    }
  }

  private val testDataRoot
    get() = Paths.get(PathManagerEx.getCommunityHomePath()).resolve("platform/external-system-impl/testData/jpsSerialization")

  private fun loadProjectAndCheckResults(testDataDirName: String, checkProject: (Project) -> Unit) {
    @Suppress("RedundantSuspendModifier")
    suspend fun copyProjectFiles(dir: VirtualFile): Path {
      val projectDir = VfsUtil.virtualToIoFile(dir)
      FileUtil.copyDir(testDataRoot.resolve("common/project").toFile(), projectDir)
      val testProjectFilesDir = testDataRoot.resolve(testDataDirName).resolve("project").toFile()
      if (testProjectFilesDir.exists()) {
        FileUtil.copyDir(testProjectFilesDir, projectDir)
      }
      val testCacheFilesDir = testDataRoot.resolve(testDataDirName).resolve("cache").toFile()
      if (testCacheFilesDir.exists()) {
        val cachePath = appSystemDir.resolve("external_build_system").resolve(getProjectCacheFileName(dir.toNioPath()))
        FileUtil.copyDir(testCacheFilesDir, cachePath.toFile())
      }
      VfsUtil.markDirtyAndRefresh(false, true, true, dir)
      return projectDir.toPath()
    }
    doNotEnableExternalStorageByDefaultInTests {
      runBlocking {
        createOrLoadProject(tempDirManager, ::copyProjectFiles, loadComponentState = true, useDefaultProjectSettings = false) {
          checkProject(it)
        }
      }
    }
  }

  private fun isFolderWithoutFiles(root: File): Boolean = root.walk().none { it.isFile }

<<<<<<< HEAD

=======
>>>>>>> 7b9b8cc1
  private inline fun suppressLogs(action: () -> Unit) {
    val oldInstance = LoggedErrorProcessor.getInstance()
    try {
      LoggedErrorProcessor.setNewInstance(object : LoggedErrorProcessor() {
        override fun processError(message: String?, t: Throwable?, details: Array<out String>?, logger: Logger) {
<<<<<<< HEAD
=======
          if (message?.contains("Trying to load multiple modules with the same name.") == true) return
          super.processError(message, t, details, logger)
>>>>>>> 7b9b8cc1
        }
      })

      action()

    }
    finally {
      LoggedErrorProcessor.setNewInstance(oldInstance)
    }
  }
}<|MERGE_RESOLUTION|>--- conflicted
+++ resolved
@@ -574,17 +574,10 @@
 
   @Test
   fun `incorrect modules setup same iml`() {
-<<<<<<< HEAD
-    loadProjectAndCheckResults("incorrectModulesSetupSameIml") { project ->
-      val modules = ModuleManager.getInstance(project).modules
-      assertEquals(1, modules.size)
-    }
-=======
       loadProjectAndCheckResults("incorrectModulesSetupSameIml") { project ->
         val modules = ModuleManager.getInstance(project).modules
         assertEquals(1, modules.size)
       }
->>>>>>> 7b9b8cc1
   }
 
   @Test
@@ -599,8 +592,6 @@
     }
   }
 
-<<<<<<< HEAD
-=======
   @Test
   fun `duplicating library in internal storage`() {
     loadModifySaveAndCheck("duplicatingLibrariesInInternalStorage", "librariesInExternalStorage") {
@@ -617,7 +608,6 @@
     }
   }
 
->>>>>>> 7b9b8cc1
   @Before
   fun registerFacetType() {
     WriteAction.runAndWait<RuntimeException> {
@@ -734,20 +724,13 @@
 
   private fun isFolderWithoutFiles(root: File): Boolean = root.walk().none { it.isFile }
 
-<<<<<<< HEAD
-
-=======
->>>>>>> 7b9b8cc1
   private inline fun suppressLogs(action: () -> Unit) {
     val oldInstance = LoggedErrorProcessor.getInstance()
     try {
       LoggedErrorProcessor.setNewInstance(object : LoggedErrorProcessor() {
         override fun processError(message: String?, t: Throwable?, details: Array<out String>?, logger: Logger) {
-<<<<<<< HEAD
-=======
           if (message?.contains("Trying to load multiple modules with the same name.") == true) return
           super.processError(message, t, details, logger)
->>>>>>> 7b9b8cc1
         }
       })
 
