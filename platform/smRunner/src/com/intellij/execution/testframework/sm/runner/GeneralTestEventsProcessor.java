/*
 * Copyright 2000-2015 JetBrains s.r.o.
 *
 * Licensed under the Apache License, Version 2.0 (the "License");
 * you may not use this file except in compliance with the License.
 * You may obtain a copy of the License at
 *
 * http://www.apache.org/licenses/LICENSE-2.0
 *
 * Unless required by applicable law or agreed to in writing, software
 * distributed under the License is distributed on an "AS IS" BASIS,
 * WITHOUT WARRANTIES OR CONDITIONS OF ANY KIND, either express or implied.
 * See the License for the specific language governing permissions and
 * limitations under the License.
 */
package com.intellij.execution.testframework.sm.runner;

import com.intellij.execution.testframework.sm.SMTestRunnerConnectionUtil;
import com.intellij.execution.testframework.sm.runner.events.*;
import com.intellij.openapi.Disposable;
import com.intellij.openapi.diagnostic.Logger;
import com.intellij.openapi.project.Project;
import com.intellij.openapi.util.Key;
import org.jetbrains.annotations.NotNull;
import org.jetbrains.annotations.Nullable;

import java.util.ArrayList;
import java.util.Collection;
import java.util.List;
import java.util.concurrent.CopyOnWriteArrayList;

/**
 * Processes events of test runner in general text-based form.
 * <p/>
 * Test name should be unique for all suites - e.g. it can consist of a suite name and a name of a test method.
 * 
 * <p/>
 * Threading information:
 * <ul>
 *   <li>{@link #onUncapturedOutput(String, Key)} can be called from output reader created whether for normal or error output as well as command line can be printed from pooled thread which started the test process;</li>
 *   <li>all other events should be processed in the same output reader thread</li>
 *   <li>{@link #dispose()} is called from EDT</li>
 * </ul>
 * 
 */
public abstract class GeneralTestEventsProcessor implements Disposable {
  private static final Logger LOG = Logger.getInstance(GeneralTestEventsProcessor.class.getName());
  protected final SMTRunnerEventsListener myEventPublisher;
  protected final SMTestProxy.SMRootTestProxy myTestsRootProxy;
  protected SMTestLocator myLocator = null;
  private final String myTestFrameworkName;
  protected List<SMTRunnerEventsListener> myListenerAdapters = new CopyOnWriteArrayList<>();

  protected boolean myTreeBuildBeforeStart = false;

  public GeneralTestEventsProcessor(Project project, @NotNull String testFrameworkName, @NotNull SMTestProxy.SMRootTestProxy testsRootProxy) {
    myEventPublisher = project.getMessageBus().syncPublisher(SMTRunnerEventsListener.TEST_STATUS);
    myTestFrameworkName = testFrameworkName;
    myTestsRootProxy = testsRootProxy;
  }
  // tree construction events

  public void onRootPresentationAdded(final String rootName, final String comment, final String rootLocation) {
    myTestsRootProxy.setPresentation(rootName);
    myTestsRootProxy.setComment(comment);
    myTestsRootProxy.setRootLocationUrl(rootLocation);
    if (myLocator != null) {
      myTestsRootProxy.setLocator(myLocator);
    }
  }

  protected SMTestProxy createProxy(String testName, String locationHint, String metaInfo, String id, String parentNodeId) {
    return new SMTestProxy(testName, false, locationHint, metaInfo, false);
  }

  protected SMTestProxy createSuite(String suiteName, String locationHint, String metaInfo, String id, String parentNodeId) {
    return new SMTestProxy(suiteName, true, locationHint, metaInfo, false);
  }

  protected final List<Runnable> myBuildTreeRunnables = new ArrayList<>();

  public void onSuiteTreeNodeAdded(final String testName, final String locationHint, final String metaInfo, String id, String parentNodeId) {
    myTreeBuildBeforeStart = true;
    myBuildTreeRunnables.add(() -> {
      final SMTestProxy testProxy = createProxy(testName, locationHint, metaInfo, id, parentNodeId);
      testProxy.setTreeBuildBeforeStart();
      if (myLocator != null) {
        testProxy.setLocator(myLocator);
      }
      myEventPublisher.onSuiteTreeNodeAdded(testProxy);
      for (SMTRunnerEventsListener adapter : myListenerAdapters) {
        adapter.onSuiteTreeNodeAdded(testProxy);
      }
      //ensure root node gets the flag when merged with a single child
      testProxy.getParent().setTreeBuildBeforeStart();
    });
  }

  public void onSuiteTreeStarted(final String suiteName, final String locationHint, String metaInfo, String id, String parentNodeId) {
    myTreeBuildBeforeStart = true;
    myBuildTreeRunnables.add(() -> {
      final SMTestProxy newSuite = createSuite(suiteName, locationHint, metaInfo, id, parentNodeId);
      if (myLocator != null) {
        newSuite.setLocator(myLocator);
      }
      newSuite.setTreeBuildBeforeStart();
      myEventPublisher.onSuiteTreeStarted(newSuite);
      for (SMTRunnerEventsListener adapter : myListenerAdapters) {
        adapter.onSuiteTreeStarted(newSuite);
      }
    });
  }

  public void onSuiteTreeEnded(final String suiteName) {
    if (myBuildTreeRunnables.size() > 100) {
      final ArrayList<Runnable> runnables = new ArrayList<>(myBuildTreeRunnables);
      myBuildTreeRunnables.clear();
      processTreeBuildEvents(runnables);
    }
  }

  public void onBuildTreeEnded() {
    final ArrayList<Runnable> runnables = new ArrayList<>(myBuildTreeRunnables);
    myBuildTreeRunnables.clear();
    processTreeBuildEvents(runnables);
  }

  private static void processTreeBuildEvents(final List<Runnable> runnables) {
    for (Runnable runnable : runnables) {
      runnable.run();
    }
    runnables.clear();
  }

  // progress events

  public abstract void onStartTesting();
  protected void fireOnTestingStarted(SMTestProxy.SMRootTestProxy node) {
    myEventPublisher.onTestingStarted(node);
    for (SMTRunnerEventsListener adapter : myListenerAdapters) {
      adapter.onTestingStarted(node);
    }
  }

  public abstract void onTestsCountInSuite(final int count);
  protected void fireOnTestsCountInSuite(int count) {
    myEventPublisher.onTestsCountInSuite(count);
    for (SMTRunnerEventsListener adapter : myListenerAdapters) {
      adapter.onTestsCountInSuite(count);
    }
  }

  public abstract void onTestStarted(@NotNull TestStartedEvent testStartedEvent);
  protected void fireOnTestStarted(SMTestProxy testProxy) {
    myEventPublisher.onTestStarted(testProxy);
    for (SMTRunnerEventsListener adapter : myListenerAdapters) {
      adapter.onTestStarted(testProxy);
    }
  }

  public abstract void onTestFinished(@NotNull TestFinishedEvent testFinishedEvent);
  protected void fireOnTestFinished(SMTestProxy testProxy) {
    myEventPublisher.onTestFinished(testProxy);
    for (SMTRunnerEventsListener adapter : myListenerAdapters) {
      adapter.onTestFinished(testProxy);
    }
  }

  public abstract void onTestFailure(@NotNull TestFailedEvent testFailedEvent);
  protected void fireOnTestFailed(SMTestProxy testProxy) {
    myEventPublisher.onTestFailed(testProxy);
    for (SMTRunnerEventsListener adapter : myListenerAdapters) {
      adapter.onTestFailed(testProxy);
    }
  }

  public abstract void onTestIgnored(@NotNull TestIgnoredEvent testIgnoredEvent);
  protected void fireOnTestIgnored(SMTestProxy testProxy) {
    myEventPublisher.onTestIgnored(testProxy);
    for (SMTRunnerEventsListener adapter : myListenerAdapters) {
      adapter.onTestIgnored(testProxy);
    }
  }

  public abstract void onTestOutput(@NotNull TestOutputEvent testOutputEvent);

  public abstract void onSuiteStarted(@NotNull TestSuiteStartedEvent suiteStartedEvent);
  protected void fireOnSuiteStarted(SMTestProxy newSuite) {
    myEventPublisher.onSuiteStarted(newSuite);
    for (SMTRunnerEventsListener adapter : myListenerAdapters) {
      adapter.onSuiteStarted(newSuite);
    }
  }
  
  public abstract void onSuiteFinished(@NotNull TestSuiteFinishedEvent suiteFinishedEvent);
  protected void fireOnSuiteFinished(SMTestProxy mySuite) {
    myEventPublisher.onSuiteFinished(mySuite);
    for (SMTRunnerEventsListener adapter : myListenerAdapters) {
      adapter.onSuiteFinished(mySuite);
    }
  }

  public abstract void onUncapturedOutput(@NotNull String text, Key outputType);

  public abstract void onError(@NotNull String localizedMessage, @Nullable String stackTrace, boolean isCritical);

  protected static void fireOnTestsReporterAttached(SMTestProxy.SMRootTestProxy rootNode) {
    rootNode.setTestsReporterAttached();
  }

  public void onFinishTesting() { }

  protected void fireOnTestingFinished(SMTestProxy.SMRootTestProxy root) {
    myEventPublisher.onTestingFinished(root);
    for (SMTRunnerEventsListener adapter : myListenerAdapters) {
      adapter.onTestingFinished(root);
    }
  }

  // custom progress statistics

  /**
   * @param categoryName If isn't empty then progress statistics will use only custom start/failed events.
   *                     If name is null statistics will be switched to normal mode
   * @param testCount    0 will be considered as unknown tests number
   */
  public void onCustomProgressTestsCategory(@Nullable final String categoryName,
                                            final int testCount) {
    myEventPublisher.onCustomProgressTestsCategory(categoryName, testCount);
    for (SMTRunnerEventsListener adapter : myListenerAdapters) {
      adapter.onCustomProgressTestsCategory(categoryName, testCount);
    }
  }

  public void onCustomProgressTestStarted() {
    myEventPublisher.onCustomProgressTestStarted();
    for (SMTRunnerEventsListener adapter : myListenerAdapters) {
      adapter.onCustomProgressTestStarted();
    }
  }

  public void onCustomProgressTestFinished() {
    myEventPublisher.onCustomProgressTestFinished();
    for (SMTRunnerEventsListener adapter : myListenerAdapters) {
      adapter.onCustomProgressTestFinished();
    }
  }

  public void onCustomProgressTestFailed() {
    myEventPublisher.onCustomProgressTestFailed();
    for (SMTRunnerEventsListener adapter : myListenerAdapters) {
      adapter.onCustomProgressTestFailed();
    }
  }

  // workflow/service methods

  public abstract void onTestsReporterAttached();

  public void setLocator(@NotNull SMTestLocator locator) {
    myLocator = locator;
  }

  public void addEventsListener(@NotNull SMTRunnerEventsListener listener) {
    myListenerAdapters.add(listener);
  }

  public abstract void setPrinterProvider(@NotNull TestProxyPrinterProvider printerProvider);

  @Override
  public void dispose() {
    disconnectListeners();
  }

  protected void disconnectListeners() {
    myListenerAdapters.clear();
  }

<<<<<<< HEAD
  public Condition getDisposedCondition() {
    return Condition.FALSE;
  }

  public void addToInvokeLater(final Runnable runnable) {
    final Application application = ApplicationManager.getApplication();
    if (application.isUnitTestMode()) {
      UIUtil.invokeLaterIfNeeded(() -> {
        if (!myProject.isDisposed()) {
          runnable.run();
        }
      });
    }
    else if ((application.isHeadlessEnvironment() && !application.isOnAir())
             || SwingUtilities.isEventDispatchThread()) {
      runnable.run();
    }
    else {
      myTransferToEDTQueue.offer(runnable);
    }
  }

  public void stopEventProcessing() {
    UIUtil.invokeLaterIfNeeded(() -> {
      if (myProject.isDisposed()) {
        return;
      }
      myTransferToEDTQueue.drain();
    });
  }


=======
>>>>>>> a1e98120
  protected static <T> boolean isTreeComplete(Collection<T> runningTests, SMTestProxy.SMRootTestProxy rootNode) {
    if (!runningTests.isEmpty()) {
      return false;
    }
    List<? extends SMTestProxy> children = rootNode.getChildren();
    for (SMTestProxy child : children) {
      if (!child.isFinal() || child.wasTerminated()) {
        return false;
      }
    }
    return true;
  }

  protected void logProblem(final String msg) {
    logProblem(LOG, msg, myTestFrameworkName);
  }
  
  protected void logProblem(String msg, boolean throwError) {
    logProblem(LOG, msg, throwError, myTestFrameworkName);
  }

  public static String getTFrameworkPrefix(final String testFrameworkName) {
    return "[" + testFrameworkName + "]: ";
  }

  public static void logProblem(final Logger log, final String msg, final String testFrameworkName) {
    logProblem(log, msg, SMTestRunnerConnectionUtil.isInDebugMode(), testFrameworkName);
  }

  public static void logProblem(final Logger log, final String msg, boolean throwError, final String testFrameworkName) {
    final String text = getTFrameworkPrefix(testFrameworkName) + msg;
    if (throwError) {
      log.error(text);
    }
    else {
      log.warn(text);
    }
  }
}<|MERGE_RESOLUTION|>--- conflicted
+++ resolved
@@ -276,41 +276,6 @@
     myListenerAdapters.clear();
   }
 
-<<<<<<< HEAD
-  public Condition getDisposedCondition() {
-    return Condition.FALSE;
-  }
-
-  public void addToInvokeLater(final Runnable runnable) {
-    final Application application = ApplicationManager.getApplication();
-    if (application.isUnitTestMode()) {
-      UIUtil.invokeLaterIfNeeded(() -> {
-        if (!myProject.isDisposed()) {
-          runnable.run();
-        }
-      });
-    }
-    else if ((application.isHeadlessEnvironment() && !application.isOnAir())
-             || SwingUtilities.isEventDispatchThread()) {
-      runnable.run();
-    }
-    else {
-      myTransferToEDTQueue.offer(runnable);
-    }
-  }
-
-  public void stopEventProcessing() {
-    UIUtil.invokeLaterIfNeeded(() -> {
-      if (myProject.isDisposed()) {
-        return;
-      }
-      myTransferToEDTQueue.drain();
-    });
-  }
-
-
-=======
->>>>>>> a1e98120
   protected static <T> boolean isTreeComplete(Collection<T> runningTests, SMTestProxy.SMRootTestProxy rootNode) {
     if (!runningTests.isEmpty()) {
       return false;
