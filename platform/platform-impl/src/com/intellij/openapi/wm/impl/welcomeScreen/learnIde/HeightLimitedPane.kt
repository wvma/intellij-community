// Copyright 2000-2020 JetBrains s.r.o. Use of this source code is governed by the Apache 2.0 license that can be found in the LICENSE file.
package com.intellij.openapi.wm.impl.welcomeScreen.learnIde

<<<<<<< HEAD
import com.intellij.ide.ui.UISettings
import com.intellij.openapi.util.SystemInfo
=======
import com.intellij.openapi.util.SystemInfo
import com.intellij.openapi.wm.impl.welcomeScreen.learnIde.LearnIdeContentColorsAndFonts.PARAGRAPH_STYLE
import com.intellij.ui.JBColor
>>>>>>> 3f278d0e
import com.intellij.ui.scale.JBUIScale
import com.intellij.util.ui.JBUI
import java.awt.Dimension
import java.awt.event.MouseEvent
import javax.swing.JTextPane
import javax.swing.plaf.FontUIResource
import javax.swing.plaf.TextUI
import javax.swing.text.DefaultCaret
import javax.swing.text.SimpleAttributeSet
import javax.swing.text.StyleConstants

/**
 * This panel has limited height by its preferred size and doesn't grow more. The maximum width
 * could be limited as well by setting maximumWidth.
 */
class HeightLimitedPane(text: String, private val relativeFontSize: Int, val fontColor: JBColor, private val isBold: Boolean = false, private val maximumWidth: Int? = null) : JTextPane() {
  val style = SimpleAttributeSet()

  init {
    border = JBUI.Borders.empty()
    isEditable = false

    StyleConstants.setFontFamily(style, JBUI.Fonts.label().fontName)
    if (isBold) StyleConstants.setBold(style, true)
    StyleConstants.setForeground(style, fontColor)
    StyleConstants.setFontSize(style, adjustFont().size)

    document.insertString(0, text, style)
    //ensure that style has been applied
<<<<<<< HEAD
    StyleConstants.setFontSize(style, (adjustFontSize()).toInt())
=======
>>>>>>> 3f278d0e
    styledDocument.setCharacterAttributes(0, text.length, style, true)
    styledDocument.setParagraphAttributes(0, text.length, style, true)
    isOpaque = false
    isEditable = false
    alignmentX = LEFT_ALIGNMENT
    highlighter = null
    //make JTextPane transparent for mouse actions
    caret = object : DefaultCaret() {
      override fun mousePressed(e: MouseEvent?) {
        this@HeightLimitedPane.parent.mouseListeners.forEach { it.mousePressed(e) }
      }

      override fun mouseReleased(e: MouseEvent?) {
        this@HeightLimitedPane.parent.mouseListeners.forEach { it.mouseReleased(e) }
      }

      override fun mouseEntered(e: MouseEvent?) {
        this@HeightLimitedPane.parent.mouseListeners.forEach { it.mouseEntered(e) }
      }

      override fun mouseExited(e: MouseEvent?) {
        this@HeightLimitedPane.parent.mouseListeners.forEach { it.mouseExited(e) }
      }
    }
  }

  override fun getMaximumSize(): Dimension {
    if (maximumWidth == null) {
      return this.preferredSize
    }
    else {
      return Dimension(width, this.preferredSize.height)
    }
  }

  override fun setUI(ui: TextUI?) {
    super.setUI(ui)
    if (font != null) {
<<<<<<< HEAD
      font = FontUIResource(font.deriveFont(adjustFontSize()))
    }
  }

  private fun adjustFontSize() = UISettings.instance.fontSize + JBUIScale.scale(relativeFontSize) + if (SystemInfo.isWindows) JBUIScale.scale(1) else 0
=======
      font = FontUIResource(adjustFont())
    }
  }

  private fun adjustFont() = JBUI.Fonts.label().deriveFont(JBUI.Fonts.label().size2D + JBUIScale.scale(relativeFontSize) + if (SystemInfo.isWindows) JBUIScale.scale(1) else 0)
>>>>>>> 3f278d0e

  override fun updateUI() {
    super.updateUI()
    @Suppress("SENSELESS_COMPARISON")
    if (font != null && style != null) {
      StyleConstants.setFontSize(style, font.size)
      styledDocument.setCharacterAttributes(0, text.length, style, true)
      styledDocument.setParagraphAttributes(0, text.length, PARAGRAPH_STYLE, true)
    }
  }
}<|MERGE_RESOLUTION|>--- conflicted
+++ resolved
@@ -1,14 +1,9 @@
 // Copyright 2000-2020 JetBrains s.r.o. Use of this source code is governed by the Apache 2.0 license that can be found in the LICENSE file.
 package com.intellij.openapi.wm.impl.welcomeScreen.learnIde
 
-<<<<<<< HEAD
-import com.intellij.ide.ui.UISettings
-import com.intellij.openapi.util.SystemInfo
-=======
 import com.intellij.openapi.util.SystemInfo
 import com.intellij.openapi.wm.impl.welcomeScreen.learnIde.LearnIdeContentColorsAndFonts.PARAGRAPH_STYLE
 import com.intellij.ui.JBColor
->>>>>>> 3f278d0e
 import com.intellij.ui.scale.JBUIScale
 import com.intellij.util.ui.JBUI
 import java.awt.Dimension
@@ -38,10 +33,6 @@
 
     document.insertString(0, text, style)
     //ensure that style has been applied
-<<<<<<< HEAD
-    StyleConstants.setFontSize(style, (adjustFontSize()).toInt())
-=======
->>>>>>> 3f278d0e
     styledDocument.setCharacterAttributes(0, text.length, style, true)
     styledDocument.setParagraphAttributes(0, text.length, style, true)
     isOpaque = false
@@ -80,19 +71,11 @@
   override fun setUI(ui: TextUI?) {
     super.setUI(ui)
     if (font != null) {
-<<<<<<< HEAD
-      font = FontUIResource(font.deriveFont(adjustFontSize()))
-    }
-  }
-
-  private fun adjustFontSize() = UISettings.instance.fontSize + JBUIScale.scale(relativeFontSize) + if (SystemInfo.isWindows) JBUIScale.scale(1) else 0
-=======
       font = FontUIResource(adjustFont())
     }
   }
 
   private fun adjustFont() = JBUI.Fonts.label().deriveFont(JBUI.Fonts.label().size2D + JBUIScale.scale(relativeFontSize) + if (SystemInfo.isWindows) JBUIScale.scale(1) else 0)
->>>>>>> 3f278d0e
 
   override fun updateUI() {
     super.updateUI()
