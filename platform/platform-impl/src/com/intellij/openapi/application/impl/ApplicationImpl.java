--- conflicted
+++ resolved
@@ -1190,9 +1190,7 @@
 
   @Override
   public boolean isActive() {
-<<<<<<< HEAD
-    return isUnitTestMode() || myActive || isOnAir();
-=======
+    if (isOnAir() || isHeadlessEnvironment()) return true;
     if (isUnitTestMode()) return true;
 
     Window activeWindow = KeyboardFocusManager.getCurrentKeyboardFocusManager().getActiveWindow();
@@ -1203,7 +1201,6 @@
     }
 
     return ApplicationActivationStateManager.getState().isActive();
->>>>>>> ad8fece5
   }
 
   @NotNull
