// Copyright 2000-2018 JetBrains s.r.o. Use of this source code is governed by the Apache 2.0 license that can be found in the LICENSE file.
package com.intellij.openapi.fileEditor.impl;

import com.intellij.openapi.Disposable;
import com.intellij.openapi.application.Application;
import com.intellij.openapi.application.ApplicationManager;
import com.intellij.openapi.fileEditor.ex.IdeDocumentHistory;
import com.intellij.openapi.module.Module;
import com.intellij.openapi.module.ModuleManager;
import com.intellij.openapi.project.Project;
import com.intellij.openapi.project.ex.ProjectEx;
import com.intellij.openapi.roots.ProjectFileIndex;
import com.intellij.openapi.util.Disposer;
import com.intellij.openapi.util.Key;
import com.intellij.openapi.util.NotNullLazyKey;
import com.intellij.openapi.util.UserDataHolder;
import com.intellij.openapi.util.io.FileUtil;
import com.intellij.openapi.util.registry.Registry;
import com.intellij.openapi.vfs.*;
import com.intellij.openapi.vfs.ex.temp.TempFileSystem;
import com.intellij.project.ProjectKt;
import com.intellij.util.NullableFunction;
import com.intellij.util.containers.ContainerUtil;
import org.jetbrains.annotations.NotNull;
import org.jetbrains.annotations.Nullable;
import org.jetbrains.annotations.TestOnly;

import java.io.File;
import java.util.Arrays;
import java.util.Collection;
import java.util.Collections;
import java.util.List;
import java.util.concurrent.atomic.AtomicBoolean;
import java.util.concurrent.atomic.AtomicInteger;
import java.util.stream.Collectors;
import java.util.stream.Stream;

public class NonProjectFileWritingAccessProvider extends WritingAccessProvider {
  private static final Key<Boolean> ENABLE_IN_TESTS = Key.create("NON_PROJECT_FILE_ACCESS_ENABLE_IN_TESTS");
  private static final Key<Boolean> HONOUR_RECENT_FILES_IN_TESTS = Key.create("NON_PROJECT_FILE_ACCESS_HONOUR_RECENT_FILES_IN_TESTS");

  private static final NotNullLazyKey<AtomicInteger, UserDataHolder> ACCESS_ALLOWED
    = NotNullLazyKey.create("NON_PROJECT_FILE_ACCESS", holder -> new AtomicInteger());

  private static final AtomicBoolean myInitialized = new AtomicBoolean();

  @NotNull private final Project myProject;
  @Nullable private static NullableFunction<? super List<VirtualFile>, UnlockOption> ourCustomUnlocker;

  @TestOnly
  public static void setCustomUnlocker(@Nullable NullableFunction<? super List<VirtualFile>, UnlockOption> unlocker) {
    ourCustomUnlocker = unlocker;
  }

  public NonProjectFileWritingAccessProvider(@NotNull Project project) {
    myProject = project;

    if (myInitialized.compareAndSet(false, true)) {
      VirtualFileManager.getInstance().addVirtualFileListener(new OurVirtualFileListener());
    }
  }

  @Override
  public boolean isPotentiallyWritable(@NotNull VirtualFile file) {
    return true;
  }

  @NotNull
  @Override
  public Collection<VirtualFile> requestWriting(VirtualFile... files) {
    if (isAllAccessAllowed()) return Collections.emptyList();

    List<VirtualFile> deniedFiles = Stream.of(files).filter(o -> !isWriteAccessAllowed(o, myProject)).collect(Collectors.toList());
    if (deniedFiles.isEmpty()) return Collections.emptyList();

    UnlockOption unlockOption = ApplicationManager.getApplication().isOnAir() ? UnlockOption.UNLOCK_ALL : askToUnlock(deniedFiles);

    if (unlockOption == null) return deniedFiles;

    switch (unlockOption) {
      case UNLOCK:
        allowWriting(deniedFiles);
        break;
      case UNLOCK_DIR:
        allowWriting(ContainerUtil.map(deniedFiles, VirtualFile::getParent));
        break;
      case UNLOCK_ALL:
        ACCESS_ALLOWED.getValue(getApp()).incrementAndGet();
        break;
    }

    return Collections.emptyList();
  }

  @Nullable
  private UnlockOption askToUnlock(@NotNull List<VirtualFile> files) {
    if (ourCustomUnlocker != null) return ourCustomUnlocker.fun(files);

    NonProjectFileWritingAccessDialog dialog = new NonProjectFileWritingAccessDialog(myProject, files);
    if (!dialog.showAndGet()) return null;
    return dialog.getUnlockOption();
  }

  public static boolean isWriteAccessAllowed(@NotNull VirtualFile file, @NotNull Project project) {
    if (isAllAccessAllowed()) return true;
    if (file.isDirectory()) return true;

    if (!(file.getFileSystem() instanceof LocalFileSystem)) return true; // do not block e.g., HttpFileSystem, LightFileSystem etc.
    if (file.getFileSystem() instanceof TempFileSystem) return true;

<<<<<<< HEAD
    IdeDocumentHistory documentHistory = IdeDocumentHistory.getInstance(project);
=======
    Application application = getApp();
    boolean unitTestMode = application.isUnitTestMode();
>>>>>>> a1e98120

    if (!unitTestMode || HONOUR_RECENT_FILES_IN_TESTS.get(application) == Boolean.TRUE) {
      IdeDocumentHistoryImpl documentHistory = (IdeDocumentHistoryImpl)IdeDocumentHistory.getInstance(project);
      if (documentHistory.isRecentlyChanged(file)) return true;
    }

    if (!unitTestMode) {
      if (FileUtil.isAncestor(new File(FileUtil.getTempDirectory()), VfsUtilCore.virtualToIoFile(file), true)) {
        return true;
      }
    }

    VirtualFile each = file;
    while (each != null) {
      if (ACCESS_ALLOWED.getValue(each).get() > 0) return true;
      each = each.getParent();
    }

    return isProjectFile(file, project);
  }

  private static boolean isProjectFile(@NotNull VirtualFile file, @NotNull Project project) {
    for (NonProjectFileWritingAccessExtension each : NonProjectFileWritingAccessExtension.EP_NAME.getExtensions(project)) {
      if(each.isWritable(file)) return true;
      if(each.isNotWritable(file)) return false;
    }

    ProjectFileIndex fileIndex = ProjectFileIndex.SERVICE.getInstance(project);
    if (fileIndex.isInContent(file)) return true;
    if (!Registry.is("ide.hide.excluded.files") && fileIndex.isExcluded(file) && !fileIndex.isUnderIgnored(file)) return true;

    if (project instanceof ProjectEx && !project.isDefault()) {
      if (ProjectKt.getStateStore(project).isProjectFile(file)) {
        return true;
      }

      String filePath = file.getPath();
      for (Module module : ModuleManager.getInstance(project).getModules()) {
        if (FileUtil.namesEqual(filePath, module.getModuleFilePath())) {
          return true;
        }
      }
    }
    return false;
  }

  public static void allowWriting(VirtualFile... allowedFiles) {
    allowWriting(Arrays.asList(allowedFiles));
  }

  public static void allowWriting(Iterable<? extends VirtualFile> allowedFiles) {
    for (VirtualFile eachAllowed : allowedFiles) {
      ACCESS_ALLOWED.getValue(eachAllowed).incrementAndGet();
    }
  }

  public static void disableChecksDuring(@NotNull Runnable runnable) {
    Application app = getApp();
    ACCESS_ALLOWED.getValue(app).incrementAndGet();
    try {
      runnable.run();
    }
    finally {
      ACCESS_ALLOWED.getValue(app).decrementAndGet();
    }
  }

  @TestOnly
  public static void enableChecksInTests(@NotNull Disposable disposable) {
    enableChecksInTests(false, disposable);
  }

  @TestOnly
  public static void enableChecksInTests(@Nullable Boolean honourRecentFiles, @NotNull Disposable disposable) {
    getApp().putUserData(ENABLE_IN_TESTS, Boolean.TRUE);
    getApp().putUserData(HONOUR_RECENT_FILES_IN_TESTS, honourRecentFiles);
    getApp().putUserData(ACCESS_ALLOWED, null);

    Disposer.register(disposable, () -> {
      getApp().putUserData(ENABLE_IN_TESTS, null);
      getApp().putUserData(HONOUR_RECENT_FILES_IN_TESTS, null);
      getApp().putUserData(ACCESS_ALLOWED, null);
    });
  }

  private static boolean isAllAccessAllowed() {
    Application app = getApp();

    // disable checks in tests, if not asked
    if (app.isUnitTestMode() && app.getUserData(ENABLE_IN_TESTS) != Boolean.TRUE) {
      return true;
    }
    return ACCESS_ALLOWED.getValue(app).get() > 0;
  }

  private static Application getApp() {
    return ApplicationManager.getApplication();
  }

  public enum UnlockOption {UNLOCK, UNLOCK_DIR, UNLOCK_ALL}

  private static class OurVirtualFileListener implements VirtualFileListener {
    @Override
    public void fileCreated(@NotNull VirtualFileEvent event) {
      unlock(event);
    }

    @Override
    public void fileCopied(@NotNull VirtualFileCopyEvent event) {
      unlock(event);
    }

    private static void unlock(@NotNull VirtualFileEvent event) {
      if (!event.isFromRefresh() && !event.getFile().isDirectory()) allowWriting(event.getFile());
    }
  }
}<|MERGE_RESOLUTION|>--- conflicted
+++ resolved
@@ -108,15 +108,11 @@
     if (!(file.getFileSystem() instanceof LocalFileSystem)) return true; // do not block e.g., HttpFileSystem, LightFileSystem etc.
     if (file.getFileSystem() instanceof TempFileSystem) return true;
 
-<<<<<<< HEAD
-    IdeDocumentHistory documentHistory = IdeDocumentHistory.getInstance(project);
-=======
     Application application = getApp();
     boolean unitTestMode = application.isUnitTestMode();
->>>>>>> a1e98120
 
     if (!unitTestMode || HONOUR_RECENT_FILES_IN_TESTS.get(application) == Boolean.TRUE) {
-      IdeDocumentHistoryImpl documentHistory = (IdeDocumentHistoryImpl)IdeDocumentHistory.getInstance(project);
+      IdeDocumentHistory documentHistory = IdeDocumentHistory.getInstance(project);
       if (documentHistory.isRecentlyChanged(file)) return true;
     }
 
