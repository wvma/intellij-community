--- conflicted
+++ resolved
@@ -28,19 +28,12 @@
  * @author peter
  */
 public class FileNameCache {
-<<<<<<< HEAD
-  @SuppressWarnings("unchecked") private final IntSLRUCache<IntObjectLinkedMap.MapEntry<CharSequence>>[] ourNameCache =
-    new IntSLRUCache[16];
 
+  @SuppressWarnings("unchecked") private  final IntSLRUCache<IntObjectLinkedMap.MapEntry<CharSequence>>[] ourNameCache = new IntSLRUCache[16];
   private final FSRecords myFSRecords;
 
   public FileNameCache(final FSRecords records) {
     myFSRecords = records;
-=======
-  
-  @SuppressWarnings("unchecked") private static final IntSLRUCache<IntObjectLinkedMap.MapEntry<CharSequence>>[] ourNameCache = new IntSLRUCache[16];
-  static {
->>>>>>> a1e98120
     final int protectedSize = 40000 / ourNameCache.length;
     final int probationalSize = 20000 / ourNameCache.length;
     for (int i = 0; i < ourNameCache.length; ++i) {
@@ -57,12 +50,8 @@
   @NotNull
   private IntObjectLinkedMap.MapEntry<CharSequence> cacheData(String name, int id, int stripe) {
     if (name == null) {
-<<<<<<< HEAD
       myFSRecords.getNames().markCorrupted();
       throw new RuntimeException("VFS name enumerator corrupted");
-=======
-      FSRecords.handleError(new RuntimeException("VFS name enumerator corrupted"));
->>>>>>> a1e98120
     }
 
     CharSequence rawName = ByteArrayCharSequence.convertToBytesIfPossible(name);
