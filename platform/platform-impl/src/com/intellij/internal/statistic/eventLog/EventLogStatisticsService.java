// Copyright 2000-2018 JetBrains s.r.o. Use of this source code is governed by the Apache 2.0 license that can be found in the LICENSE file.
package com.intellij.internal.statistic.eventLog;

import com.intellij.internal.statistic.connect.StatServiceException;
import com.intellij.internal.statistic.connect.StatisticsResult;
import com.intellij.internal.statistic.connect.StatisticsResult.ResultCode;
import com.intellij.internal.statistic.connect.StatisticsService;
import com.intellij.internal.statistic.persistence.UsageStatisticsPersistenceComponent;
import com.intellij.notification.Notification;
import com.intellij.notification.NotificationListener;
import com.intellij.openapi.diagnostic.Logger;
import com.intellij.openapi.util.io.StreamUtil;
import com.intellij.openapi.util.text.StringUtil;
import com.intellij.openapi.vfs.CharsetToolkit;
import org.apache.http.HttpEntity;
import org.apache.http.HttpResponse;
import org.apache.http.HttpStatus;
import org.apache.http.client.HttpClient;
import org.apache.http.client.methods.HttpPost;
import org.apache.http.entity.StringEntity;
import org.apache.http.impl.client.HttpClientBuilder;
import org.jetbrains.annotations.NotNull;
import org.jetbrains.annotations.Nullable;

import java.io.File;
import java.io.IOException;
import java.io.UnsupportedEncodingException;
import java.util.ArrayList;
import java.util.List;

public class EventLogStatisticsService implements StatisticsService {
  private static final Logger LOG = Logger.getInstance("com.intellij.internal.statistic.eventLog.EventLogStatisticsService");

  private static final EventLogStatisticsSettingsService mySettingsService = EventLogStatisticsSettingsService.getInstance();

  @Override
  public StatisticsResult send() {
    if (!FeatureUsageLogger.INSTANCE.isEnabled()) {
      throw new StatServiceException("Event Log collector is not enabled");
    }

    final String serviceUrl = mySettingsService.getServiceUrl();
    if (serviceUrl == null) {
      return new StatisticsResult(StatisticsResult.ResultCode.ERROR_IN_CONFIG, "ERROR: unknown Statistics Service URL.");
    }

    if (!mySettingsService.isTransmissionPermitted()) {
      return new StatisticsResult(StatisticsResult.ResultCode.NOT_PERMITTED_SERVER, "NOT_PERMITTED");
    }

    try {
      int succeed = 0;
      final List<File> logs = FeatureUsageLogger.INSTANCE.getLogFiles();
      final List<File> toRemove = new ArrayList<>(logs.size());
      for (File file : logs) {
<<<<<<< HEAD
        final LogEventContent session = LogEventContent.Companion.create(file);
        final String error = validate(session, file);
        if (session != null && StringUtil.isEmpty(error)) {
=======
        final List<LogEventContent> contents = LogEventContent.Companion.create(file);
        final String error = validate(contents, file);
        if (StringUtil.isNotEmpty(error)) {
          if (LOG.isTraceEnabled()) {
            LOG.trace(error);
          }
          toRemove.add(file);
          continue;
        }

        int succeedBlocks = 0;
        int wrongFormatBlocks = 0;
        for (LogEventContent content : contents) {
>>>>>>> 54425956
          final HttpClient httpClient = HttpClientBuilder.create().build();
          final HttpPost post = createPostRequest(serviceUrl, LogEventSerializer.INSTANCE.toString(content));
          final HttpResponse response = httpClient.execute(post);

          final int code = response.getStatusLine().getStatusCode();
          if (code == HttpStatus.SC_OK) {
            succeedBlocks++;
          }
          else if (code == HttpStatus.SC_BAD_REQUEST) {
            wrongFormatBlocks++;
          }

          if (LOG.isTraceEnabled()) {
            LOG.trace(getResponseMessage(response));
          }
        }
<<<<<<< HEAD
        else {
          if (LOG.isTraceEnabled() && StringUtil.isNotEmpty(error)) {
            LOG.trace(error);
          }
=======

        if (succeedBlocks == contents.size()) {
          succeed++;
        }

        if (succeedBlocks > 0 || wrongFormatBlocks > 0) {
>>>>>>> 54425956
          toRemove.add(file);
        }
      }

      cleanupSentFiles(toRemove);

      UsageStatisticsPersistenceComponent.getInstance().setEventLogSentTime(System.currentTimeMillis());
      if (logs.isEmpty()) {
        return new StatisticsResult(ResultCode.NOTHING_TO_SEND, "No files to upload.");
      }
      else if (succeed != logs.size()) {
        return new StatisticsResult(ResultCode.SENT_WITH_ERRORS, "Uploaded " + succeed + " out of " + logs.size() + " files.");
      }
      return new StatisticsResult(ResultCode.SEND, "Uploaded " + succeed + " files.");
    }
    catch (Exception e) {
      LOG.info(e);
      throw new StatServiceException("Error during data sending.", e);
    }
  }

  @Nullable
<<<<<<< HEAD
  private static String validate(@Nullable LogEventContent content, @NotNull File file) {
    if (content == null) {
      return "File is empty or has invalid format: " + file.getName();
    }
    else if (StringUtil.isEmpty(content.getUser())) {
      return "Cannot upload event log, user ID is empty";
    }
    else if (StringUtil.isEmpty(content.getProduct())) {
      return "Cannot upload event log, product code is empty";
=======
  private static String validate(@NotNull List<LogEventContent> contents, @NotNull File file) {
    if (contents.isEmpty()) {
      return "File is empty or has invalid format: " + file.getName();
    }

    for (LogEventContent content : contents) {
      if (content.getEvents().isEmpty()) {
        return "Cannot upload event log, event list is empty";
      }
      else if (StringUtil.isEmpty(content.getUser())) {
        return "Cannot upload event log, user ID is empty";
      }
      else if (StringUtil.isEmpty(content.getProduct())) {
        return "Cannot upload event log, product code is empty";
      }
>>>>>>> 54425956
    }
    return null;
  }

  public void cleanupSentFiles(@NotNull List<File> toRemove) {
    for (File file : toRemove) {
      if (!file.delete()) {
        LOG.warn("Failed deleting event log: " + file.getName());
      }

      if (LOG.isTraceEnabled()) {
        LOG.trace("Removed sent log: " + file.getName());
      }
    }
  }

  @NotNull
  public static HttpPost createPostRequest(@NotNull String serviceUrl, @NotNull String content) throws UnsupportedEncodingException {
    final HttpPost post = new HttpPost(serviceUrl);
    final StringEntity postingString = new StringEntity(content);
    post.setEntity(postingString);
    post.setHeader("Content-type", "application/json");
    return post;
  }

  @Override
  public Notification createNotification(@NotNull String groupDisplayId, @Nullable NotificationListener listener) {
    return null;
  }

  @NotNull
  private static String getResponseMessage(HttpResponse response) throws IOException {
    HttpEntity entity = response.getEntity();
    if (entity != null) {
      return StreamUtil.readText(entity.getContent(), CharsetToolkit.UTF8);
    }
    return Integer.toString(response.getStatusLine().getStatusCode());
  }
}<|MERGE_RESOLUTION|>--- conflicted
+++ resolved
@@ -53,11 +53,6 @@
       final List<File> logs = FeatureUsageLogger.INSTANCE.getLogFiles();
       final List<File> toRemove = new ArrayList<>(logs.size());
       for (File file : logs) {
-<<<<<<< HEAD
-        final LogEventContent session = LogEventContent.Companion.create(file);
-        final String error = validate(session, file);
-        if (session != null && StringUtil.isEmpty(error)) {
-=======
         final List<LogEventContent> contents = LogEventContent.Companion.create(file);
         final String error = validate(contents, file);
         if (StringUtil.isNotEmpty(error)) {
@@ -71,7 +66,6 @@
         int succeedBlocks = 0;
         int wrongFormatBlocks = 0;
         for (LogEventContent content : contents) {
->>>>>>> 54425956
           final HttpClient httpClient = HttpClientBuilder.create().build();
           final HttpPost post = createPostRequest(serviceUrl, LogEventSerializer.INSTANCE.toString(content));
           final HttpResponse response = httpClient.execute(post);
@@ -88,19 +82,12 @@
             LOG.trace(getResponseMessage(response));
           }
         }
-<<<<<<< HEAD
-        else {
-          if (LOG.isTraceEnabled() && StringUtil.isNotEmpty(error)) {
-            LOG.trace(error);
-          }
-=======
 
         if (succeedBlocks == contents.size()) {
           succeed++;
         }
 
         if (succeedBlocks > 0 || wrongFormatBlocks > 0) {
->>>>>>> 54425956
           toRemove.add(file);
         }
       }
@@ -123,17 +110,6 @@
   }
 
   @Nullable
-<<<<<<< HEAD
-  private static String validate(@Nullable LogEventContent content, @NotNull File file) {
-    if (content == null) {
-      return "File is empty or has invalid format: " + file.getName();
-    }
-    else if (StringUtil.isEmpty(content.getUser())) {
-      return "Cannot upload event log, user ID is empty";
-    }
-    else if (StringUtil.isEmpty(content.getProduct())) {
-      return "Cannot upload event log, product code is empty";
-=======
   private static String validate(@NotNull List<LogEventContent> contents, @NotNull File file) {
     if (contents.isEmpty()) {
       return "File is empty or has invalid format: " + file.getName();
@@ -149,7 +125,6 @@
       else if (StringUtil.isEmpty(content.getProduct())) {
         return "Cannot upload event log, product code is empty";
       }
->>>>>>> 54425956
     }
     return null;
   }
