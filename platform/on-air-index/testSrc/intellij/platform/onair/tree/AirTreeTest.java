--- conflicted
+++ resolved
@@ -4,15 +4,9 @@
 import intellij.platform.onair.storage.api.Address;
 import intellij.platform.onair.storage.api.Novelty;
 import intellij.platform.onair.storage.api.Storage;
-import intellij.platform.onair.storage.StorageImpl;
 import org.junit.Assert;
 import org.junit.Test;
 
-<<<<<<< HEAD
-import java.io.IOException;
-import java.net.InetSocketAddress;
-=======
->>>>>>> 8fd8524f
 import java.nio.charset.Charset;
 import java.text.DecimalFormat;
 import java.text.NumberFormat;
@@ -28,11 +22,7 @@
   @Test
   public void testSplitRight2() {
     final Storage storage = new MockStorage();
-<<<<<<< HEAD
-    //final Storage storage = new StorageImpl(new InetSocketAddress("localhost", 11211));
-=======
     Novelty novelty = new MockNovelty();
->>>>>>> 8fd8524f
 
     BTree tree = BTree.create(novelty, storage, 4);
 
