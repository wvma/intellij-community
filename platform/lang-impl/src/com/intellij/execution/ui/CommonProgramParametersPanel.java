/*
 * Copyright 2000-2012 JetBrains s.r.o.
 *
 * Licensed under the Apache License, Version 2.0 (the "License");
 * you may not use this file except in compliance with the License.
 * You may obtain a copy of the License at
 *
 * http://www.apache.org/licenses/LICENSE-2.0
 *
 * Unless required by applicable law or agreed to in writing, software
 * distributed under the License is distributed on an "AS IS" BASIS,
 * WITHOUT WARRANTIES OR CONDITIONS OF ANY KIND, either express or implied.
 * See the License for the specific language governing permissions and
 * limitations under the License.
 */
package com.intellij.execution.ui;

import com.intellij.execution.CommonProgramRunConfigurationParameters;
import com.intellij.execution.ExecutionBundle;
import com.intellij.execution.configuration.EnvironmentVariablesComponent;
import com.intellij.icons.AllIcons;
import com.intellij.openapi.fileChooser.FileChooserDescriptor;
import com.intellij.openapi.fileChooser.FileChooserDescriptorFactory;
import com.intellij.openapi.module.Module;
import com.intellij.openapi.project.Project;
import com.intellij.openapi.ui.FixedSizeButton;
import com.intellij.openapi.ui.LabeledComponent;
import com.intellij.openapi.ui.TextFieldWithBrowseButton;
import com.intellij.openapi.ui.VerticalFlowLayout;
import com.intellij.openapi.ui.popup.JBPopupFactory;
import com.intellij.ui.PanelWithAnchor;
import com.intellij.ui.RawCommandLineEditor;
import com.intellij.ui.TextAccessor;
<<<<<<< HEAD
=======
import com.intellij.ui.components.JBList;
>>>>>>> 76f5832e
import com.intellij.util.PathUtil;
import com.intellij.util.ui.UIUtil;
import org.jetbrains.annotations.NotNull;
import org.jetbrains.annotations.Nullable;

import javax.swing.*;
import java.awt.*;
import java.awt.event.ActionEvent;
import java.awt.event.ActionListener;
import java.util.function.Consumer;

public class CommonProgramParametersPanel extends JPanel implements PanelWithAnchor {
  private LabeledComponent<RawCommandLineEditor> myProgramParametersComponent;
  private LabeledComponent<JComponent> myWorkingDirectoryComponent;
  @Deprecated
  protected TextFieldWithBrowseButton myWorkingDirectoryField;
  private MacroComboBoxWithBrowseButton myWorkingDirectoryComboBox;
  private EnvironmentVariablesComponent myEnvVariablesComponent;
  protected JComponent myAnchor;

  private Module myModuleContext = null;

  public CommonProgramParametersPanel() {
    this(true);
  }

  public CommonProgramParametersPanel(boolean init) {
    super();

    setLayout(new VerticalFlowLayout(VerticalFlowLayout.MIDDLE, 0, 5, true, false));

    if (init) {
      init();
    }
  }

  protected void init() {
    initComponents();
    updateUI();
    setupAnchor();
  }

  protected void setupAnchor() {
    myAnchor = UIUtil.mergeComponentsWithAnchor(myProgramParametersComponent, myWorkingDirectoryComponent, myEnvVariablesComponent);
  }

  @Nullable
  protected Project getProject() {
    return myModuleContext != null ? myModuleContext.getProject() : null;
  }

  protected void initComponents() {
    myProgramParametersComponent = LabeledComponent.create(new RawCommandLineEditor(),
                                                           ExecutionBundle.message("run.configuration.program.parameters"));

    FileChooserDescriptor fileChooserDescriptor = FileChooserDescriptorFactory.createSingleFolderDescriptor();
    //noinspection DialogTitleCapitalization
    fileChooserDescriptor.setTitle(ExecutionBundle.message("select.working.directory.message"));
    myWorkingDirectoryComboBox = new MacroComboBoxWithBrowseButton(fileChooserDescriptor, getProject());

    // for backward compatibility: com.microsoft.tooling.msservices.intellij.azure:3.0.11
    myWorkingDirectoryField = new TextFieldWithBrowseButton();
    addWorkingDirectoryListener(myWorkingDirectoryField::setText);

    myWorkingDirectoryComponent = LabeledComponent.create(myWorkingDirectoryComboBox, ExecutionBundle.message("run.configuration.working.directory.label"));
    myEnvVariablesComponent = new EnvironmentVariablesComponent();

    myEnvVariablesComponent.setLabelLocation(BorderLayout.WEST);
    myProgramParametersComponent.setLabelLocation(BorderLayout.WEST);
    myWorkingDirectoryComponent.setLabelLocation(BorderLayout.WEST);

    addComponents();

    setPreferredSize(new Dimension(10, 10));

    copyDialogCaption(myProgramParametersComponent);
  }

  @Deprecated // use MacroComboBoxWithBrowseButton instead
  protected JComponent createComponentWithMacroBrowse(@NotNull final TextFieldWithBrowseButton textAccessor) {
    final FixedSizeButton button = new FixedSizeButton(textAccessor);
    button.setIcon(AllIcons.RunConfigurations.Variables);
    button.addActionListener(new ActionListener() {
      @Override
      public void actionPerformed(ActionEvent e) {
<<<<<<< HEAD
        List<String> macros = new SmartList<>(PathMacros.getInstance().getUserMacroNames());
        if (myModuleContext != null || myHasModuleMacro) {
          macros.add(PathMacroUtil.MODULE_DIR_MACRO_NAME);
        }

        JBPopupFactory.getInstance()
          .createPopupChooserBuilder(macros)
          .setItemChoosenCallback((value) -> {
            if (value != null) {
              textAccessor.setText('$' + value + '$');
            }
          })
          .setMovable(false)
          .setResizable(false)
          .createPopup()
          .showUnderneathOf(button);
=======
        //noinspection unchecked
        final JList list = new JBList(myWorkingDirectoryComboBox.getChildComponent().getModel());
        JBPopupFactory.getInstance().createListPopupBuilder(list).setItemChoosenCallback(() -> {
          final Object value = list.getSelectedValue();
          if (value instanceof String) {
            textAccessor.setText((String)value);
          }
        }).setMovable(false).setResizable(false).createPopup().showUnderneathOf(button);
>>>>>>> 76f5832e
      }
    });

    JPanel panel = new JPanel(new BorderLayout());
    panel.add(textAccessor, BorderLayout.CENTER);
    panel.add(button, BorderLayout.EAST);
    return panel;
  }

  protected void addComponents() {
    add(myProgramParametersComponent);
    add(myWorkingDirectoryComponent);
    add(myEnvVariablesComponent);
  }

  protected void copyDialogCaption(final LabeledComponent<RawCommandLineEditor> component) {
    final RawCommandLineEditor rawCommandLineEditor = component.getComponent();
    rawCommandLineEditor.setDialogCaption(component.getRawText());
    component.getLabel().setLabelFor(rawCommandLineEditor.getTextField());
  }

  public void setProgramParametersLabel(String textWithMnemonic) {
    myProgramParametersComponent.setText(textWithMnemonic);
    copyDialogCaption(myProgramParametersComponent);
  }

  public void setProgramParameters(String params) {
    myProgramParametersComponent.getComponent().setText(params);
  }

  public TextAccessor getWorkingDirectoryAccessor() {
    return myWorkingDirectoryComboBox;
  }

  public void addWorkingDirectoryListener(Consumer<String> onTextChange) {
    myWorkingDirectoryComboBox.getChildComponent().addActionListener(event -> onTextChange.accept(myWorkingDirectoryComboBox.getText()));
  }

  public void setWorkingDirectory(String dir) {
    myWorkingDirectoryComboBox.setText(dir);
  }

  public void setModuleContext(Module moduleContext) {
    myModuleContext = moduleContext;
    myWorkingDirectoryComboBox.setModule(moduleContext);
  }

  public void setHasModuleMacro() {
    myWorkingDirectoryComboBox.showModuleMacroAlways();
  }

  public LabeledComponent<RawCommandLineEditor> getProgramParametersComponent() {
    return myProgramParametersComponent;
  }

  @Override
  public JComponent getAnchor() {
    return myAnchor;
  }

  @Override
  public void setAnchor(JComponent anchor) {
    myAnchor = anchor;
    myProgramParametersComponent.setAnchor(anchor);
    myWorkingDirectoryComponent.setAnchor(anchor);
    myEnvVariablesComponent.setAnchor(anchor);
  }

  public void applyTo(CommonProgramRunConfigurationParameters configuration) {
    configuration.setProgramParameters(fromTextField(myProgramParametersComponent.getComponent(), configuration));
    configuration.setWorkingDirectory(fromTextField(myWorkingDirectoryComboBox, configuration));

    configuration.setEnvs(myEnvVariablesComponent.getEnvs());
    configuration.setPassParentEnvs(myEnvVariablesComponent.isPassParentEnvs());
  }

  @Nullable
  protected String fromTextField(@NotNull TextAccessor textAccessor, @NotNull CommonProgramRunConfigurationParameters configuration) {
    return textAccessor.getText();
  }

  public void reset(CommonProgramRunConfigurationParameters configuration) {
    setProgramParameters(configuration.getProgramParameters());
    setWorkingDirectory(PathUtil.toSystemDependentName(configuration.getWorkingDirectory()));

    myEnvVariablesComponent.setEnvs(configuration.getEnvs());
    myEnvVariablesComponent.setPassParentEnvs(configuration.isPassParentEnvs());
  }
}<|MERGE_RESOLUTION|>--- conflicted
+++ resolved
@@ -31,10 +31,6 @@
 import com.intellij.ui.PanelWithAnchor;
 import com.intellij.ui.RawCommandLineEditor;
 import com.intellij.ui.TextAccessor;
-<<<<<<< HEAD
-=======
-import com.intellij.ui.components.JBList;
->>>>>>> 76f5832e
 import com.intellij.util.PathUtil;
 import com.intellij.util.ui.UIUtil;
 import org.jetbrains.annotations.NotNull;
@@ -44,6 +40,8 @@
 import java.awt.*;
 import java.awt.event.ActionEvent;
 import java.awt.event.ActionListener;
+import java.util.ArrayList;
+import java.util.List;
 import java.util.function.Consumer;
 
 public class CommonProgramParametersPanel extends JPanel implements PanelWithAnchor {
@@ -120,33 +118,22 @@
     button.addActionListener(new ActionListener() {
       @Override
       public void actionPerformed(ActionEvent e) {
-<<<<<<< HEAD
-        List<String> macros = new SmartList<>(PathMacros.getInstance().getUserMacroNames());
-        if (myModuleContext != null || myHasModuleMacro) {
-          macros.add(PathMacroUtil.MODULE_DIR_MACRO_NAME);
+        List<String> macros = new ArrayList<>();
+        ComboBoxModel<String> model = myWorkingDirectoryComboBox.getChildComponent().getModel();
+        for (int i = 0; i < model.getSize(); ++i) {
+          macros.add(model.getElementAt(i));
         }
-
         JBPopupFactory.getInstance()
           .createPopupChooserBuilder(macros)
           .setItemChoosenCallback((value) -> {
             if (value != null) {
-              textAccessor.setText('$' + value + '$');
+              textAccessor.setText(value);
             }
           })
           .setMovable(false)
           .setResizable(false)
           .createPopup()
           .showUnderneathOf(button);
-=======
-        //noinspection unchecked
-        final JList list = new JBList(myWorkingDirectoryComboBox.getChildComponent().getModel());
-        JBPopupFactory.getInstance().createListPopupBuilder(list).setItemChoosenCallback(() -> {
-          final Object value = list.getSelectedValue();
-          if (value instanceof String) {
-            textAccessor.setText((String)value);
-          }
-        }).setMovable(false).setResizable(false).createPopup().showUnderneathOf(button);
->>>>>>> 76f5832e
       }
     });
 
