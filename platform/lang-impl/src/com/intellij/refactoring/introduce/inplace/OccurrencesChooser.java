--- conflicted
+++ resolved
@@ -122,8 +122,7 @@
       callback.pass(occurrencesMap.keySet().iterator().next());
       return;
     }
-<<<<<<< HEAD
-    List<ReplaceChoice> model = occurrencesMap.keySet().stream().collect(Collectors.toList());
+    List<C> model = occurrencesMap.keySet().stream().collect(Collectors.toList());
 
     JBPopupFactory.getInstance()
       .createPopupChooserBuilder(model)
@@ -135,44 +134,17 @@
                                                       final boolean isSelected,
                                                       final boolean cellHasFocus) {
           final Component rendererComponent = super.getListCellRendererComponent(list, value, index, isSelected, cellHasFocus);
-          final ReplaceChoice choices = (ReplaceChoice)value;
+          @SuppressWarnings("unchecked") final C choices = (C)value;
           if (choices != null) {
             String text = choices.getDescription();
             if (choices == ReplaceChoice.ALL) {
-              text = MessageFormat.format(text, occurrencesMap.get(choices).size());
+              setText(choices.formatDescription(occurrencesMap.get(choices).size()));
             }
-            setText(text);
           }
           return rendererComponent;
         }
       })
       .setItemSelectedCallback(value -> {
-=======
-    final DefaultListModel<C> model = new DefaultListModel<>();
-    for (C choice : occurrencesMap.keySet()) {
-      model.addElement(choice);
-    }
-    final JList<C> list = new JBList<>(model);
-    list.setCellRenderer(new DefaultListCellRenderer() {
-      @Override
-      public Component getListCellRendererComponent(final JList list,
-                                                    final Object value,
-                                                    final int index,
-                                                    final boolean isSelected,
-                                                    final boolean cellHasFocus) {
-        final Component rendererComponent = super.getListCellRendererComponent(list, value, index, isSelected, cellHasFocus);
-        @SuppressWarnings("unchecked") final C choices = (C)value;
-        if (choices != null) {
-          setText(choices.formatDescription(occurrencesMap.get(choices).size()));
-        }
-        return rendererComponent;
-      }
-    });
-    list.addListSelectionListener(new ListSelectionListener() {
-      @Override
-      public void valueChanged(final ListSelectionEvent e) {
-        final C value = list.getSelectedValue();
->>>>>>> 03cecfb3
         if (value == null) return;
         dropHighlighters();
         final MarkupModel markupModel = myEditor.getMarkupModel();
@@ -184,24 +156,12 @@
             HighlighterTargetArea.EXACT_RANGE);
           myRangeHighlighters.add(rangeHighlighter);
         }
-<<<<<<< HEAD
       })
-      .setTitle("Multiple occurrences found")
+      .setTitle(title)
       .setMovable(true)
       .setResizable(false)
       .setRequestFocus(true)
       .setItemChoosenCallback(callback::pass)
-=======
-      }
-    });
-
-    JBPopupFactory.getInstance().createListPopupBuilder(list)
-      .setTitle(title)
-      .setMovable(true)
-      .setResizable(false)
-      .setRequestFocus(true)
-      .setItemChoosenCallback(() -> callback.pass(list.getSelectedValue()))
->>>>>>> 03cecfb3
       .addListener(new JBPopupAdapter() {
         @Override
         public void onClosed(LightweightWindowEvent event) {
