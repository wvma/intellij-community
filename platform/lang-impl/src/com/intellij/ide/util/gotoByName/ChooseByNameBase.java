--- conflicted
+++ resolved
@@ -655,93 +655,6 @@
     }
   }
 
-<<<<<<< HEAD
-=======
-  public String transformPattern(String pattern) {
-    return pattern;
-  }
-
-  protected void doClose(final boolean ok) {
-    if (checkDisposed()) return;
-
-    if (closeForbidden(ok) || getChosenElements().isEmpty()) return;
-
-    cancelListUpdater();
-    close(ok);
-
-    myListModel.removeAll();
-  }
-
-  protected boolean closeForbidden(boolean ok) {
-    return false;
-  }
-
-  protected void cancelListUpdater() {
-    ApplicationManager.getApplication().assertIsDispatchThread();
-    if (checkDisposed()) return;
-
-    final CalcElementsThread calcElementsThread = myCalcElementsThread;
-    if (calcElementsThread != null) {
-      calcElementsThread.cancel();
-      myCalcElementsThread = null;
-    }
-    myListUpdater.cancelAll();
-  }
-
-  @NotNull public String getTrimmedText() {
-    return StringUtil.trimLeading(StringUtil.notNullize(myTextField.getText()));
-  }
-
-  @NotNull
-  private synchronized String[] ensureNamesLoaded(boolean checkboxState) {
-    String[] cached = getNamesSync(checkboxState);
-    if (cached != null) return cached;
-
-    if (checkboxState &&
-        myModel instanceof ContributorsBasedGotoByModel &&
-        ((ContributorsBasedGotoByModel)myModel).sameNamesForProjectAndLibraries() &&
-        getNamesSync(false) != null) {
-      // there is no way in indices to have different keys for project symbols vs libraries, we always have same ones
-      String[] allNames = getNamesSync(false);
-      setNamesSync(true, allNames);
-      return allNames;
-    }
-
-    String[] result = myModel.getNames(checkboxState);
-    //noinspection ConstantConditions
-    assert result != null : "Model "+myModel+ "("+myModel.getClass()+") returned null names";
-    setNamesSync(checkboxState, result);
-
-    return result;
-  }
-
-  @NotNull
-  public String[] getNames(boolean checkboxState) {
-    if (ourLoadNamesEachTime) {
-      setNamesSync(checkboxState, null);
-      return ensureNamesLoaded(checkboxState);
-    }
-    return getNamesSync(checkboxState);
-  }
-
-  private String[] getNamesSync(boolean checkboxState) {
-    synchronized (myNames) {
-      return myNames[checkboxState ? 1 : 0];
-    }
-  }
-
-  @NotNull
-  protected Set<Object> filter(@NotNull Set<Object> elements) {
-    return elements;
-  }
-
-  protected abstract boolean isCheckboxVisible();
-
-  protected abstract boolean isShowListForEmptyPattern();
-
-  protected abstract boolean isCloseByFocusLost();
-
->>>>>>> 9b4896ae
   protected void showTextFieldPanel() {
     final JLayeredPane layeredPane = getLayeredPane();
     final Dimension preferredTextFieldPanelSize = myTextFieldPanel.getPreferredSize();
@@ -820,44 +733,10 @@
     myTextField.setForeground(b ? UIUtil.getTextFieldForeground() : JBColor.red);
   }
 
-<<<<<<< HEAD
   @Override
   protected void selectItem(int pos, Object[] newElements) {
     if (!myListModel.isEmpty()) {
-      if (pos <= 0) {
-        pos = calcSelectedIndex(newElements, getTrimmedText());
-      }
-=======
-  private boolean isShowListAfterCompletionKeyStroke() {
-    return myShowListAfterCompletionKeyStroke;
-  }
-
-  private void setElementsToList(int pos, @NotNull Collection<?> elements) {
-    myListUpdater.cancelAll();
-    if (checkDisposed()) return;
-    if (isCloseByFocusLost() && Registry.is("focus.follows.mouse.workarounds")) {
-      PointerInfo pointerInfo = MouseInfo.getPointerInfo();
-      if (pointerInfo != null) {
-        myFocusPoint = pointerInfo.getLocation();
-      }
-    }
-    if (elements.isEmpty()) {
-      myListModel.removeAll();
-      myTextField.setForeground(JBColor.red);
-      myListUpdater.cancelAll();
-      hideList();
-      return;
-    }
-
-    Object[] oldElements = myListModel.getItems().toArray();
-    Object[] newElements = elements.toArray();
-    List<ModelDiff.Cmd> commands = ModelDiff.createDiffCmds(myListModel, oldElements, newElements);
-
-    myTextField.setForeground(UIUtil.getTextFieldForeground());
-    if (commands == null || commands.isEmpty()) {
       pos = calcSelectedIndex(newElements, getTrimmedText());
-
->>>>>>> 9b4896ae
       ScrollingUtil.selectItem(myList, Math.min(pos, myListModel.getSize() - 1));
     }
   }
