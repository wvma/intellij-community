/*
 * Copyright 2000-2015 JetBrains s.r.o.
 *
 * Licensed under the Apache License, Version 2.0 (the "License");
 * you may not use this file except in compliance with the License.
 * You may obtain a copy of the License at
 *
 * http://www.apache.org/licenses/LICENSE-2.0
 *
 * Unless required by applicable law or agreed to in writing, software
 * distributed under the License is distributed on an "AS IS" BASIS,
 * WITHOUT WARRANTIES OR CONDITIONS OF ANY KIND, either express or implied.
 * See the License for the specific language governing permissions and
 * limitations under the License.
 */

package com.intellij.ide.util.gotoByName;

import com.intellij.Patches;
import com.intellij.codeInsight.daemon.DaemonCodeAnalyzer;
import com.intellij.find.findUsages.PsiElement2UsageTargetAdapter;
import com.intellij.icons.AllIcons;
import com.intellij.ide.DataManager;
import com.intellij.ide.IdeBundle;
import com.intellij.ide.IdeEventQueue;
import com.intellij.ide.actions.ChooseByNameItemProvider;
import com.intellij.ide.actions.CopyReferenceAction;
import com.intellij.ide.actions.GotoFileAction;
import com.intellij.ide.actions.WindowAction;
import com.intellij.ide.ui.laf.darcula.ui.DarculaTextBorder;
import com.intellij.ide.ui.laf.darcula.ui.DarculaTextFieldUI;
import com.intellij.openapi.Disposable;
import com.intellij.openapi.MnemonicHelper;
import com.intellij.openapi.actionSystem.*;
import com.intellij.openapi.application.ApplicationManager;
import com.intellij.openapi.application.ModalityState;
<<<<<<< HEAD
import com.intellij.openapi.editor.colors.EditorColorsManager;
import com.intellij.openapi.editor.colors.EditorColorsScheme;
=======
import com.intellij.openapi.diagnostic.Logger;
import com.intellij.openapi.editor.ex.util.EditorUtil;
import com.intellij.openapi.fileTypes.UnknownFileType;
import com.intellij.openapi.fileTypes.ex.FileTypeManagerEx;
import com.intellij.openapi.keymap.Keymap;
>>>>>>> 37fa00b0
import com.intellij.openapi.keymap.KeymapManager;
import com.intellij.openapi.keymap.KeymapUtil;
import com.intellij.openapi.progress.ProgressIndicator;
import com.intellij.openapi.progress.ProgressManager;
import com.intellij.openapi.progress.Task;
import com.intellij.openapi.progress.util.TooManyUsagesStatus;
import com.intellij.openapi.project.DumbService;
import com.intellij.openapi.project.Project;
import com.intellij.openapi.ui.popup.*;
import com.intellij.openapi.util.*;
import com.intellij.openapi.util.text.StringUtil;
import com.intellij.openapi.wm.IdeFocusManager;
import com.intellij.openapi.wm.ToolWindow;
import com.intellij.openapi.wm.ToolWindowManager;
import com.intellij.openapi.wm.ex.WindowManagerEx;
import com.intellij.psi.PsiElement;
import com.intellij.psi.util.PsiUtilCore;
import com.intellij.ui.*;
import com.intellij.ui.components.JBList;
import com.intellij.ui.popup.AbstractPopup;
import com.intellij.ui.popup.PopupOwner;
import com.intellij.ui.popup.PopupPositionManager;
import com.intellij.ui.popup.PopupUpdateProcessor;
import com.intellij.usageView.UsageInfo;
import com.intellij.usages.*;
import com.intellij.usages.impl.UsageViewManagerImpl;
<<<<<<< HEAD
=======
import com.intellij.util.Alarm;
import com.intellij.util.BooleanFunction;
import com.intellij.util.Consumer;
import com.intellij.util.Processor;
>>>>>>> 37fa00b0
import com.intellij.util.containers.ContainerUtil;
import com.intellij.util.text.Matcher;
import com.intellij.util.text.MatcherHolder;
import com.intellij.util.ui.*;
import org.jetbrains.annotations.NotNull;
import org.jetbrains.annotations.Nullable;

import javax.swing.*;
import javax.swing.border.CompoundBorder;
import javax.swing.border.EmptyBorder;
import javax.swing.event.DocumentEvent;
import javax.swing.event.ListSelectionEvent;
import javax.swing.event.ListSelectionListener;
import javax.swing.text.AttributeSet;
import javax.swing.text.BadLocationException;
import javax.swing.text.DefaultEditorKit;
import javax.swing.text.PlainDocument;
import java.awt.*;
import java.awt.event.*;
import java.util.*;
import java.util.List;

<<<<<<< HEAD
public abstract class ChooseByNameBase extends ChooseByNameViewModel {
=======
public abstract class ChooseByNameBase {
  public static final String TEMPORARILY_FOCUSABLE_COMPONENT_KEY = "ChooseByNameBase.TemporarilyFocusableComponent";

  private static final Logger LOG = Logger.getInstance("#com.intellij.ide.util.gotoByName.ChooseByNameBase");
  protected final Project myProject;
  protected final ChooseByNameModel myModel;
  protected ChooseByNameItemProvider myProvider;
  protected final String myInitialText;
  private boolean mySearchInAnyPlace = false;
>>>>>>> 37fa00b0

  protected Component myPreviouslyFocusedComponent;

  protected final JPanelProvider myTextFieldPanel = new JPanelProvider();// Located in the layered pane
  protected final MyTextField myTextField = new MyTextField();
  private final CardLayout myCard = new CardLayout();
  private final JPanel myCardContainer = new JPanel(myCard);
  protected JCheckBox myCheckBox;
  /**
   * the tool area of the popup, it is just after card box
   */
  private JComponent myToolArea;

  protected JScrollPane myListScrollPane; // Located in the layered pane
  protected final JList myList = new JBList(myListModel);

  protected JBPopup myTextPopup;
  protected JBPopup myDropdownPopup;

  private ShortcutSet myCheckBoxShortcut;

  /**
   * @param initialText initial text which will be in the lookup text field
   */
  protected ChooseByNameBase(Project project, @NotNull ChooseByNameModel model, String initialText, PsiElement context) {
    this(project, model, new DefaultChooseByNameItemProvider(context), initialText, 0);
  }

  @SuppressWarnings("UnusedDeclaration") // Used in MPS
  protected ChooseByNameBase(Project project,
                             @NotNull ChooseByNameModel model,
                             @NotNull ChooseByNameItemProvider provider,
                             String initialText) {
    this(project, model, provider, initialText, 0);
  }

  /**
   * @param initialText initial text which will be in the lookup text field
   */
  protected ChooseByNameBase(Project project,
                             @NotNull ChooseByNameModel model,
                             @NotNull ChooseByNameItemProvider provider,
                             String initialText,
                             final int initialIndex) {
    super(project, model, provider, initialText, initialIndex);
    myProvider = provider;
    myTextField.setText(myInitialText);
  }

  public void setShowListAfterCompletionKeyStroke(boolean showListAfterCompletionKeyStroke) {
    myShowListAfterCompletionKeyStroke = showListAfterCompletionKeyStroke;
  }

  /**
   * Set tool area. The method may be called only before invoke.
   *
   * @param toolArea a tool area component
   */
  @Override
  public void setToolArea(JComponent toolArea) {
    if (myToolArea != null) {
      throw new IllegalStateException("Tool area is modifiable only before invoke()");
    }
    myToolArea = toolArea;
  }

  @Override
  public void invoke(final ChooseByNamePopupComponent.Callback callback,
                     final ModalityState modalityState,
                     boolean allowMultipleSelection) {
    initUI(callback, modalityState, allowMultipleSelection);
  }

  @Override
  public void repaintList() {
    myList.repaint();
  }

  public class JPanelProvider extends JPanel implements DataProvider {
    private JBPopup myHint = null;
    private boolean myFocusRequested = false;

    JPanelProvider() {
    }

    @Override
    public Object getData(String dataId) {
      if (PlatformDataKeys.SEARCH_INPUT_TEXT.is(dataId)) {
        return myTextField == null ? null : myTextField.getText();
      }

      if (PlatformDataKeys.HELP_ID.is(dataId)) {
        return myModel.getHelpId();
      }

      if (myCalcElementsThread != null) {
        return null;
      }
      if (CommonDataKeys.PSI_ELEMENT.is(dataId)) {
        Object element = getChosenElement();

        if (element instanceof PsiElement) {
          return element;
        }

        if (element instanceof DataProvider) {
          return ((DataProvider)element).getData(dataId);
        }
      }
      else if (LangDataKeys.PSI_ELEMENT_ARRAY.is(dataId)) {
        final List<Object> chosenElements = getChosenElements();
        if (chosenElements != null) {
          List<PsiElement> result = new ArrayList<PsiElement>(chosenElements.size());
          for (Object element : chosenElements) {
            if (element instanceof PsiElement) {
              result.add((PsiElement)element);
            }
          }
          return PsiUtilCore.toPsiElementArray(result);
        }
      }
      else if (PlatformDataKeys.DOMINANT_HINT_AREA_RECTANGLE.is(dataId)) {
        return getBounds();
      }
      else if (PlatformDataKeys.SEARCH_INPUT_TEXT.is(dataId)) {
        return myTextField == null ? null : myTextField.getText();
      }
      return null;
    }

    public void registerHint(JBPopup h) {
      if (myHint != null && myHint.isVisible() && myHint != h) {
        myHint.cancel();
      }
      myHint = h;
    }

    public boolean focusRequested() {
      boolean focusRequested = myFocusRequested;

      myFocusRequested = false;

      return focusRequested;
    }

    @Override
    public void requestFocus() {
      myFocusRequested = true;
    }

    public void unregisterHint() {
      myHint = null;
    }

    public void hideHint() {
      if (myHint != null) {
        myHint.cancel();
      }
    }

    @Nullable
    public JBPopup getHint() {
      return myHint;
    }

    public void updateHint(PsiElement element) {
      if (myHint == null || !myHint.isVisible()) return;
      final PopupUpdateProcessor updateProcessor = myHint.getUserData(PopupUpdateProcessor.class);
      if (updateProcessor != null) {
        updateProcessor.updatePopup(element);
      }
    }

    public void repositionHint() {
      if (myHint == null || !myHint.isVisible()) return;
      PopupPositionManager.positionPopupInBestPosition(myHint, null, null);
    }
  }

  @Override
  public String getEnteredText() {
    return myTextField.getText();
  }

  @Override
  public int getSelectedIndex() {
    return myList.getSelectedIndex();
  }

  /**
   * @param modalityState          - if not null rebuilds list in given {@link ModalityState}
   */
  protected void initUI(final ChooseByNamePopupComponent.Callback callback,
                        final ModalityState modalityState,
                        final boolean allowMultipleSelection) {
    myPreviouslyFocusedComponent = WindowManagerEx.getInstanceEx().getFocusedComponent(myProject);

    myActionListener = callback;
    myTextFieldPanel.setLayout(new BoxLayout(myTextFieldPanel, BoxLayout.Y_AXIS));

    final JPanel hBox = new JPanel();
    hBox.setLayout(new BoxLayout(hBox, BoxLayout.X_AXIS));

    JPanel caption2Tools = new JPanel(new BorderLayout());

    if (myModel.getPromptText() != null) {
      JLabel label = new JLabel(myModel.getPromptText());
      if (UIUtil.isUnderAquaLookAndFeel()) {
        label.setBorder(new CompoundBorder(new EmptyBorder(0, 9, 0, 0), label.getBorder()));
      }
      label.setFont(UIUtil.getLabelFont().deriveFont(Font.BOLD));
      caption2Tools.add(label, BorderLayout.WEST);
    }

    caption2Tools.add(hBox, BorderLayout.EAST);

    myCardContainer.setBorder(BorderFactory.createEmptyBorder(0, 0, 0, 4));  // space between checkbox and filter/show all in view buttons

    final String checkBoxName = myModel.getCheckBoxName();
    myCheckBox = new JCheckBox(checkBoxName != null ? checkBoxName +
                                                      (myCheckBoxShortcut != null ? " (" +
                                                                                    KeymapUtil
                                                                                      .getShortcutsText(myCheckBoxShortcut.getShortcuts()) +
                                                                                    ")" : "") : "");
    myCheckBox.setAlignmentX(SwingConstants.RIGHT);

    if (!SystemInfo.isMac) {
      myCheckBox.setBorder(null);
    }

    myCheckBox.setSelected(myModel.loadInitialCheckBoxState());

    if (checkBoxName == null) {
      myCheckBox.setVisible(false);
    }

    addCard(myCheckBox, CHECK_BOX_CARD);

    addCard(new HintLabel(myModel.getNotInMessage()), NOT_FOUND_IN_PROJECT_CARD);
    addCard(new HintLabel(IdeBundle.message("label.choosebyname.no.matches.found")), NOT_FOUND_CARD);
    JPanel searching = new JPanel(new BorderLayout(5, 0));
    searching.add(new AsyncProcessIcon("searching"), BorderLayout.WEST);
    searching.add(new HintLabel(IdeBundle.message("label.choosebyname.searching")), BorderLayout.CENTER);
    addCard(searching, SEARCHING_CARD);
    showCardImpl(CHECK_BOX_CARD);

    if (isCheckboxVisible()) {
      hBox.add(myCardContainer);
    }


    final DefaultActionGroup group = new DefaultActionGroup();
    group.add(new ShowFindUsagesAction() {
      @Override
      public PsiElement[][] getElements() {
        final Object[] objects = myListModel.toArray();
        final List<PsiElement> prefixMatchElements = new ArrayList<PsiElement>(objects.length);
        final List<PsiElement> nonPrefixMatchElements = new ArrayList<PsiElement>(objects.length);
        List<PsiElement> curElements = prefixMatchElements;
        for (Object object : objects) {
          if (object instanceof PsiElement) {
            curElements.add((PsiElement)object);
          }
          else if (object instanceof DataProvider) {
            final PsiElement psi = CommonDataKeys.PSI_ELEMENT.getData((DataProvider)object);
            if (psi != null) {
              curElements.add(psi);
            }
          }
          else if (object == NON_PREFIX_SEPARATOR) {
            curElements = nonPrefixMatchElements;
          }
        }
        return new PsiElement[][]{PsiUtilCore.toPsiElementArray(prefixMatchElements),
          PsiUtilCore.toPsiElementArray(nonPrefixMatchElements)};
      }
    });
    final ActionToolbar actionToolbar = ActionManager.getInstance().createActionToolbar(ActionPlaces.UNKNOWN, group, true);
    actionToolbar.setLayoutPolicy(ActionToolbar.NOWRAP_LAYOUT_POLICY);
    final JComponent toolbarComponent = actionToolbar.getComponent();
    toolbarComponent.setBorder(null);

    if (myToolArea == null) {
      myToolArea = new JLabel(EmptyIcon.create(1, 24));
    }
    hBox.add(myToolArea);
    hBox.add(toolbarComponent);

    myTextFieldPanel.add(caption2Tools);

    final ActionMap actionMap = new ActionMap();
    actionMap.setParent(myTextField.getActionMap());
    actionMap.put(DefaultEditorKit.copyAction, new AbstractAction() {
      @Override
      public void actionPerformed(@NotNull ActionEvent e) {
        if (myTextField.getSelectedText() != null) {
          actionMap.getParent().get(DefaultEditorKit.copyAction).actionPerformed(e);
          return;
        }
        final Object chosenElement = getChosenElement();
        if (chosenElement instanceof PsiElement) {
          CopyReferenceAction.doCopy((PsiElement)chosenElement, myProject);
        }
      }
    });
    myTextField.setActionMap(actionMap);

    myTextFieldPanel.add(myTextField);
    Font editorFont = EditorUtil.getEditorFont();
    myTextField.setFont(editorFont);

    if (checkBoxName != null) {
      if (myCheckBox != null && myCheckBoxShortcut != null) {
        new AnAction("change goto check box", null, null) {
          @Override
          public void actionPerformed(@NotNull AnActionEvent e) {
            myCheckBox.setSelected(!isCheckboxSelected());
          }
        }.registerCustomShortcutSet(myCheckBoxShortcut, myTextField);
      }
    }

    if (isCloseByFocusLost()) {
      myTextField.addFocusListener(new FocusAdapter() {
        @Override
        public void focusLost(@NotNull final FocusEvent e) {
          cancelListUpdater(); // cancel thread as early as possible
          myHideAlarm.addRequest(new Runnable() {
            @Override
            public void run() {
              JBPopup popup = JBPopupFactory.getInstance().getChildFocusedPopup(e.getComponent());
              if (popup != null) {
                popup.addListener(new JBPopupListener.Adapter() {
                  @Override
                  public void onClosed(@NotNull LightweightWindowEvent event) {
                    if (event.isOk()) {
                      hideHint();
                    }
                  }
                });
              }
              else {
                Component oppositeComponent = e.getOppositeComponent();
                if (oppositeComponent == myCheckBox) {
                  IdeFocusManager.getInstance(myProject).requestFocus(myTextField, true);
                  return;
                }
                if (oppositeComponent != null && !(oppositeComponent instanceof JFrame) &&
                    myList.isShowing() &&
                    (oppositeComponent == myList || SwingUtilities.isDescendingFrom(myList, oppositeComponent))) {
                  IdeFocusManager.getInstance(myProject).requestFocus(myTextField, true);// Otherwise me may skip some KeyEvents
                  return;
                }

                if (isDescendingFromTemporarilyFocusableToolWindow(oppositeComponent)) {
                  return; // Allow toolwindows to gain focus (used by QuickDoc shown in a toolwindow)
                }

                EventQueue queue = Toolkit.getDefaultToolkit().getSystemEventQueue();
                if (queue instanceof IdeEventQueue) {
                  if (((IdeEventQueue)queue).wasRootRecentlyClicked(oppositeComponent)) {
                    Component root = SwingUtilities.getRoot(myTextField);
                    if (root == null || root.isShowing()) {
                      hideHint();
                    }
                  }
                }
              }
            }
          }, 5);
        }
      });
    }

    if (myCheckBox != null) {
      myCheckBox.addItemListener(new ItemListener() {
        @Override
        public void itemStateChanged(@NotNull ItemEvent e) {
          rebuildList(false);
        }
      });
      myCheckBox.setFocusable(false);
    }

    myTextField.getDocument().addDocumentListener(new DocumentAdapter() {
      @Override
      protected void textChanged(DocumentEvent e) {
        clearPostponedOkAction(false);
        rebuildList(false);
      }
    });

    final Set<KeyStroke> upShortcuts = getShortcuts(IdeActions.ACTION_EDITOR_MOVE_CARET_UP);
    final Set<KeyStroke> downShortcuts = getShortcuts(IdeActions.ACTION_EDITOR_MOVE_CARET_DOWN);
    myTextField.addKeyListener(new KeyAdapter() {
      @Override
      public void keyPressed(@NotNull KeyEvent e) {
        if (e.getKeyCode() == KeyEvent.VK_ENTER && (e.getModifiers() & InputEvent.SHIFT_MASK) != 0) {
          myClosedByShiftEnter = true;
          close(true);
        }
        if (!myListScrollPane.isVisible()) {
          return;
        }
        final int keyCode;

        // Add support for user-defined 'caret up/down' shortcuts.
        KeyStroke stroke = KeyStroke.getKeyStrokeForEvent(e);
        if (upShortcuts.contains(stroke)) {
          keyCode = KeyEvent.VK_UP;
        }
        else if (downShortcuts.contains(stroke)) {
          keyCode = KeyEvent.VK_DOWN;
        }
        else {
          keyCode = e.getKeyCode();
        }
        switch (keyCode) {
          case KeyEvent.VK_DOWN:
            ListScrollingUtil.moveDown(myList, e.getModifiersEx());
            break;
          case KeyEvent.VK_UP:
            ListScrollingUtil.moveUp(myList, e.getModifiersEx());
            break;
          case KeyEvent.VK_PAGE_UP:
            ListScrollingUtil.movePageUp(myList);
            break;
          case KeyEvent.VK_PAGE_DOWN:
            ListScrollingUtil.movePageDown(myList);
            break;
          case KeyEvent.VK_TAB:
            close(true);
            break;
          case KeyEvent.VK_ENTER:
            if (myList.getSelectedValue() == EXTRA_ELEM) {
              myMaximumListSizeLimit += myListSizeIncreasing;
              rebuildList(myList.getSelectedIndex(), myRebuildDelay, ModalityState.current(), null);
              e.consume();
            }
            break;
        }

        if (myList.getSelectedValue() == NON_PREFIX_SEPARATOR) {
          if (keyCode == KeyEvent.VK_UP || keyCode == KeyEvent.VK_PAGE_UP) {
            ListScrollingUtil.moveUp(myList, e.getModifiersEx());
          }
          else {
            ListScrollingUtil.moveDown(myList, e.getModifiersEx());
          }
        }
      }
    });

    myTextField.addActionListener(new ActionListener() {
      @Override
      public void actionPerformed(@NotNull ActionEvent actionEvent) {
        doClose(true);
      }
    });

    myList.setFocusable(false);
    myList.setSelectionMode(allowMultipleSelection ? ListSelectionModel.MULTIPLE_INTERVAL_SELECTION :
                            ListSelectionModel.SINGLE_SELECTION);
    new ClickListener() {
      @Override
      public boolean onClick(@NotNull MouseEvent e, int clickCount) {
        if (!myTextField.hasFocus()) {
          IdeFocusManager.getInstance(myProject).requestFocus(myTextField, true);
        }

        if (clickCount == 2) {
          int selectedIndex = myList.getSelectedIndex();
          Rectangle selectedCellBounds = myList.getCellBounds(selectedIndex, selectedIndex);

          if (selectedCellBounds != null && selectedCellBounds.contains(e.getPoint())) { // Otherwise it was reselected in the selection listener
            if (myList.getSelectedValue() == EXTRA_ELEM) {
              myMaximumListSizeLimit += myListSizeIncreasing;
              rebuildList(selectedIndex, myRebuildDelay, ModalityState.current(), null);
            }
            else {
              doClose(true);
            }
          }
          return true;
        }

        return false;
      }
    }.installOn(myList);

    myList.setCellRenderer(myModel.getListCellRenderer());
    myList.setFont(editorFont);

    myList.addListSelectionListener(new ListSelectionListener() {
      private int myPreviousSelectionIndex = 0;

      @Override
      public void valueChanged(@NotNull ListSelectionEvent e) {
        if (myList.getSelectedValue() != NON_PREFIX_SEPARATOR) {
          myPreviousSelectionIndex = myList.getSelectedIndex();
          chosenElementMightChange();
          updateDocumentation();
        }
        else if (allowMultipleSelection) {
          myList.setSelectedIndex(myPreviousSelectionIndex);
        }
      }
    });

    myListScrollPane = ScrollPaneFactory.createScrollPane(myList);
    myListScrollPane.setViewportBorder(JBUI.Borders.empty());

    myTextFieldPanel.setBorder(new EmptyBorder(2, 2, 2, 2));

    showTextFieldPanel();

    myInitialized = true;

    if (modalityState != null) {
      rebuildList(myInitialIndex, 0, modalityState, null);
    }
  }

<<<<<<< HEAD
  @Override
  protected void showCardImpl(String card) {
    myCard.show(myCardContainer, card);
=======
  private boolean isDescendingFromTemporarilyFocusableToolWindow(@Nullable Component component) {
    if (component == null || myProject == null || myProject.isDisposed()) return false;

    ToolWindowManager toolWindowManager = ToolWindowManager.getInstance(myProject);
    ToolWindow toolWindow = toolWindowManager.getToolWindow(toolWindowManager.getActiveToolWindowId());
    JComponent toolWindowComponent = toolWindow != null ? toolWindow.getComponent() : null;
    return toolWindowComponent != null &&
           toolWindowComponent.getClientProperty(TEMPORARILY_FOCUSABLE_COMPONENT_KEY) != null &&
           SwingUtilities.isDescendingFrom(component, toolWindowComponent);
>>>>>>> 37fa00b0
  }

  private void addCard(JComponent comp, String cardId) {
    JPanel wrapper = new JPanel(new BorderLayout());
    wrapper.add(comp, BorderLayout.EAST);
    myCardContainer.add(wrapper, cardId);
  }

  @Override
  public void setCheckBoxShortcut(ShortcutSet shortcutSet) {
    myCheckBoxShortcut = shortcutSet;
  }

  @Override
  protected void hideHint() {
    if (!myTextFieldPanel.focusRequested()) {
      doClose(false);
      doHideHint();
    }
  }

  @Override
  protected void doHideHint() {
    myTextFieldPanel.hideHint();
  }

  @Override
  protected void updateDocumentation() {
    final JBPopup hint = myTextFieldPanel.getHint();
    final Object element = getChosenElement();
    if (hint != null) {
      if (element instanceof PsiElement) {
        myTextFieldPanel.updateHint((PsiElement)element);
      }
      else if (element instanceof DataProvider) {
        final Object o = ((DataProvider)element).getData(CommonDataKeys.PSI_ELEMENT.getName());
        if (o instanceof PsiElement) {
          myTextFieldPanel.updateHint((PsiElement)o);
        }
      }
    }
  }

  protected void showTextFieldPanel() {
    final JLayeredPane layeredPane = getLayeredPane();
    final Dimension preferredTextFieldPanelSize = myTextFieldPanel.getPreferredSize();
    final int x = (layeredPane.getWidth() - preferredTextFieldPanelSize.width) / 2;
    final int paneHeight = layeredPane.getHeight();
    final int y = paneHeight / 3 - preferredTextFieldPanelSize.height / 2;

    VISIBLE_LIST_SIZE_LIMIT = Math.max
      (10, (paneHeight - (y + preferredTextFieldPanelSize.height)) / (preferredTextFieldPanelSize.height / 2) - 1);

    ComponentPopupBuilder builder = JBPopupFactory.getInstance().createComponentPopupBuilder(myTextFieldPanel, myTextField);
    builder.setLocateWithinScreenBounds(false);
    builder.setKeyEventHandler(new BooleanFunction<KeyEvent>() {
      @Override
      public boolean fun(KeyEvent event) {
        if (myTextPopup == null || !AbstractPopup.isCloseRequest(event) || !myTextPopup.isCancelKeyEnabled()) {
          return false;
        }

        IdeFocusManager focusManager = IdeFocusManager.getInstance(myProject);
        if (isDescendingFromTemporarilyFocusableToolWindow(focusManager.getFocusOwner())) {
          focusManager.requestFocus(myTextField, true);
          return false;
        }
        else {
          myTextPopup.cancel(event);
          return true;
        }
      }
    }).setCancelCallback(new Computable<Boolean>() {
      @Override
      public Boolean compute() {
        myTextPopup = null;
        close(false);
        return Boolean.TRUE;
      }
    }).setFocusable(true).setRequestFocus(true).setModalContext(false).setCancelOnClickOutside(false);

    Point point = new Point(x, y);
    SwingUtilities.convertPointToScreen(point, layeredPane);
    Rectangle bounds = new Rectangle(point, new Dimension(preferredTextFieldPanelSize.width + 20, preferredTextFieldPanelSize.height));
    myTextPopup = builder.createPopup();
    myTextPopup.setSize(bounds.getSize());
    myTextPopup.setLocation(bounds.getLocation());

    MnemonicHelper.init(myTextFieldPanel);
    if (myProject != null && !myProject.isDefault()) {
      DaemonCodeAnalyzer.getInstance(myProject).disableUpdateByTimer(myTextPopup);
    }

    Disposer.register(myTextPopup, new Disposable() {
      @Override
      public void dispose() {
        cancelListUpdater();
      }
    });
    myTextPopup.show(layeredPane);
    if (myTextPopup instanceof AbstractPopup) {
      Window window = ((AbstractPopup)myTextPopup).getPopupWindow();
      if (window instanceof JDialog) {
        ((JDialog)window).getRootPane().putClientProperty(WindowAction.NO_WINDOW_ACTIONS, Boolean.TRUE);
      }
    }
  }

  @Override
  @NotNull
  protected ModalityState getModalityStateForTextBox() {
    return ModalityState.stateForComponent(myTextField);
  }

  @Override
  protected boolean isCheckboxSelected() {
    return myCheckBox.isSelected();
  }

  @Override
  protected void configureListRenderer() {
    ListCellRenderer cellRenderer = myList.getCellRenderer();
    if (cellRenderer instanceof ExpandedItemListCellRendererWrapper) {
      cellRenderer = ((ExpandedItemListCellRendererWrapper)cellRenderer).getWrappee();
    }
    if (cellRenderer instanceof MatcherHolder) {
<<<<<<< HEAD
      final String pattern = transformPattern(getTrimmedText());
=======
      final String pattern = patternToLowerCase(transformPattern(text));
>>>>>>> 37fa00b0
      final Matcher matcher = buildPatternMatcher(isSearchInAnyPlace() ? "*" + pattern : pattern);
      ((MatcherHolder)cellRenderer).setPatternMatcher(matcher);
    }
  }

<<<<<<< HEAD
  @Override
  protected void setHasResults(boolean b) {
    myTextField.setForeground(b ? UIUtil.getTextFieldForeground() : JBColor.red);
=======
  private void backgroundCalculationFinished(Collection<?> result, int toSelect) {
    myCalcElementsThread = null;
    setElementsToList(toSelect, result);
    myList.repaint();
    chosenElementMightChange();

    if (result.isEmpty()) {
      myTextFieldPanel.hideHint();
    }
  }

  public void scheduleCalcElements(String text,
                                   boolean checkboxState,
                                   ModalityState modalityState,
                                   Consumer<Set<?>> callback) {
    new CalcElementsThread(text, checkboxState, callback, modalityState).scheduleThread();
  }

  private boolean isShowListAfterCompletionKeyStroke() {
    return myShowListAfterCompletionKeyStroke;
>>>>>>> 37fa00b0
  }

  @Override
  protected void selectItem(int selectionPos) {
    if (!myListModel.isEmpty()) {
      int pos = selectionPos <= 0 ? detectBestStatisticalPosition() : selectionPos;
      ListScrollingUtil.selectItem(myList, Math.min(pos, myListModel.size() - 1));
    }
  }

  @Override
  protected void repositionHint() {
    myTextFieldPanel.repositionHint();
  }

  @Override
  protected void updateVisibleRowCount() {
    myList.setVisibleRowCount(Math.min(VISIBLE_LIST_SIZE_LIMIT, myList.getModel().getSize()));
  }

  @Override
  @Nullable
  public Object getChosenElement() {
    final List<Object> elements = getChosenElements();
    return elements != null && elements.size() == 1 ? elements.get(0) : null;
  }

  @Override
  protected List<Object> getChosenElements() {
    return ContainerUtil.filter(myList.getSelectedValues(), new Condition<Object>() {
      @Override
      public boolean value(Object o) {
        return o != EXTRA_ELEM && o != NON_PREFIX_SEPARATOR;
      }
    });
  }

  protected final class MyTextField extends JTextField implements PopupOwner, TypeSafeDataProvider {
    private final KeyStroke myCompletionKeyStroke;
    private final KeyStroke forwardStroke;
    private final KeyStroke backStroke;

    private boolean completionKeyStrokeHappened = false;

    private MyTextField() {
      super(40);
      if (!UIUtil.isUnderGTKLookAndFeel()) {
        if (!(getUI() instanceof DarculaTextFieldUI)) {
          setUI(DarculaTextFieldUI.createUI(this));
        }
        setBorder(new DarculaTextBorder());
      }
      enableEvents(AWTEvent.KEY_EVENT_MASK);
      myCompletionKeyStroke = getShortcut(IdeActions.ACTION_CODE_COMPLETION);
      forwardStroke = getShortcut(IdeActions.ACTION_GOTO_FORWARD);
      backStroke = getShortcut(IdeActions.ACTION_GOTO_BACK);
      setFocusTraversalKeysEnabled(false);
      putClientProperty("JTextField.variant", "search");
      setDocument(new PlainDocument() {
        @Override
        public void insertString(int offs, String str, AttributeSet a) throws BadLocationException {
          super.insertString(offs, str, a);
          if (str != null && str.length() > 1) {
            handlePaste(str);
          }
        }
      });
    }

    @Nullable
    private KeyStroke getShortcut(String actionCodeCompletion) {
      final Shortcut[] shortcuts = KeymapManager.getInstance().getActiveKeymap().getShortcuts(actionCodeCompletion);
      for (final Shortcut shortcut : shortcuts) {
        if (shortcut instanceof KeyboardShortcut) {
          return ((KeyboardShortcut)shortcut).getFirstKeyStroke();
        }
      }
      return null;
    }

    @Override
    public void calcData(final DataKey key, @NotNull final DataSink sink) {
      if (LangDataKeys.POSITION_ADJUSTER_POPUP.equals(key)) {
        if (myDropdownPopup != null && myDropdownPopup.isVisible()) {
          sink.put(key, myDropdownPopup);
        }
      }
      else if (LangDataKeys.PARENT_POPUP.equals(key)) {
        if (myTextPopup != null && myTextPopup.isVisible()) {
          sink.put(key, myTextPopup);
        }
      }
    }

    @Override
    protected void processKeyEvent(@NotNull KeyEvent e) {
      final KeyStroke keyStroke = KeyStroke.getKeyStrokeForEvent(e);

      if (myCompletionKeyStroke != null && keyStroke.equals(myCompletionKeyStroke)) {
        completionKeyStrokeHappened = true;
        e.consume();
        final String pattern = getTrimmedText();
        final int oldPos = myList.getSelectedIndex();
        myHistory.add(Pair.create(pattern, oldPos));
        final Runnable postRunnable = new Runnable() {
          @Override
          public void run() {
            fillInCommonPrefix(pattern);
          }
        };
        rebuildList(0, 0, ModalityState.current(), postRunnable);
        return;
      }
      if (backStroke != null && keyStroke.equals(backStroke)) {
        e.consume();
        if (!myHistory.isEmpty()) {
          final String oldText = getTrimmedText();
          final int oldPos = myList.getSelectedIndex();
          final Pair<String, Integer> last = myHistory.remove(myHistory.size() - 1);
          myTextField.setText(last.first);
          myFuture.add(Pair.create(oldText, oldPos));
          rebuildList(0, 0, ModalityState.current(), null);
        }
        return;
      }
      if (forwardStroke != null && keyStroke.equals(forwardStroke)) {
        e.consume();
        if (!myFuture.isEmpty()) {
          final String oldText = getTrimmedText();
          final int oldPos = myList.getSelectedIndex();
          final Pair<String, Integer> next = myFuture.remove(myFuture.size() - 1);
          myTextField.setText(next.first);
          myHistory.add(Pair.create(oldText, oldPos));
          rebuildList(0, 0, ModalityState.current(), null);
        }
        return;
      }
      int position = myTextField.getCaretPosition();
      int code = keyStroke.getKeyCode();
      int modifiers = keyStroke.getModifiers();
      try {
        super.processKeyEvent(e);
      }
      catch (NullPointerException e1) {
        if (!Patches.SUN_BUG_ID_6322854) {
          throw e1;
        }
      }
      finally {
        if ((code == KeyEvent.VK_UP || code == KeyEvent.VK_DOWN) && modifiers == 0) {
          myTextField.setCaretPosition(position);
        }
      }
    }

    private void fillInCommonPrefix(@NotNull final String pattern) {
      if (StringUtil.isEmpty(pattern) && !canShowListForEmptyPattern()) {
        return;
      }

      final List<String> list = myProvider.filterNames(ChooseByNameBase.this, getNames(isCheckboxSelected()), pattern);

      if (isComplexPattern(pattern)) return; //TODO: support '*'
      final String oldText = getTrimmedText();
      final int oldPos = myList.getSelectedIndex();

      String commonPrefix = null;
      if (!list.isEmpty()) {
        for (String name : list) {
          final String string = name.toLowerCase();
          if (commonPrefix == null) {
            commonPrefix = string;
          }
          else {
            while (!commonPrefix.isEmpty()) {
              if (string.startsWith(commonPrefix)) {
                break;
              }
              commonPrefix = commonPrefix.substring(0, commonPrefix.length() - 1);
            }
            if (commonPrefix.isEmpty()) break;
          }
        }
        commonPrefix = list.get(0).substring(0, commonPrefix.length());
        for (int i = 1; i < list.size(); i++) {
          final String string = list.get(i).substring(0, commonPrefix.length());
          if (!string.equals(commonPrefix)) {
            commonPrefix = commonPrefix.toLowerCase();
            break;
          }
        }
      }
      if (commonPrefix == null) commonPrefix = "";
      if (!StringUtil.startsWithIgnoreCase(commonPrefix, pattern)) {
        commonPrefix = pattern;
      }
      final String newPattern = commonPrefix;

      myHistory.add(Pair.create(oldText, oldPos));
      myTextField.setText(newPattern);
      myTextField.setCaretPosition(newPattern.length());

      rebuildList(false);
    }

    private boolean isComplexPattern(@NotNull final String pattern) {
      if (pattern.indexOf('*') >= 0) return true;
      for (String s : myModel.getSeparators()) {
        if (pattern.contains(s)) return true;
      }

      return false;
    }

    @Override
    @Nullable
    public Point getBestPopupPosition() {
      return new Point(myTextFieldPanel.getWidth(), getHeight());
    }

    @Override
    protected void paintComponent(@NotNull final Graphics g) {
      GraphicsUtil.setupAntialiasing(g);
      super.paintComponent(g);
    }

    public boolean isCompletionKeyStroke() {
      return completionKeyStrokeHappened;
    }
  }

  @Override
  protected void handlePaste(String str) {
    if (!myInitIsDone) return;
    if (myModel instanceof GotoClassModel2 && isFileName(str)) {
      //noinspection SSBasedInspection
      SwingUtilities.invokeLater(new Runnable() {
        @Override
        public void run() {
          GotoFileAction gotoFile = new GotoFileAction();
          DataContext context = DataManager.getInstance().getDataContext(myTextField);
          gotoFile.actionPerformed(AnActionEvent.createFromAnAction(gotoFile, null, ActionPlaces.UNKNOWN, context));
        }
      });
    }
  }

  public static Component renderNonPrefixSeparatorComponent(Color backgroundColor) {
    final JPanel panel = new JPanel(new BorderLayout());
    final JSeparator separator = new JSeparator(SwingConstants.HORIZONTAL);
    panel.add(separator, BorderLayout.CENTER);
    if (!UIUtil.isUnderAquaBasedLookAndFeel()) {
      panel.setBorder(new EmptyBorder(3, 0, 2, 0));
    }
    panel.setBackground(backgroundColor);
    return panel;
  }

<<<<<<< HEAD
=======
  private class CalcElementsThread extends ReadTask {
    private final String myPattern;
    private final boolean myCheckboxState;
    private final Consumer<Set<?>> myCallback;
    private final ModalityState myModalityState;

    private final ProgressIndicator myProgress = new ProgressIndicatorBase();

    CalcElementsThread(String pattern,
                       boolean checkboxState,
                       Consumer<Set<?>> callback,
                       @NotNull ModalityState modalityState) {
      myPattern = pattern;
      myCheckboxState = checkboxState;
      myCallback = callback;
      myModalityState = modalityState;
    }

    private final Alarm myShowCardAlarm = new Alarm();

    void scheduleThread() {
      ApplicationManager.getApplication().assertIsDispatchThread();
      myCalcElementsThread = this;
      showCard(SEARCHING_CARD, 200);
      ProgressIndicatorUtils.scheduleWithWriteActionPriority(myProgress, this);
    }

    @Override
    public void runBackgroundProcess(@NotNull final ProgressIndicator indicator) {
      Runnable r = new Runnable() {
        @Override
        public void run() {
          computeInReadAction(indicator);
        }
      };
      if (DumbService.isDumbAware(myModel)) {
        ApplicationManager.getApplication().runReadAction(r);
      } else {
        DumbService.getInstance(myProject).runReadActionInSmartMode(r);
      }
    }

    @Override
    public void computeInReadAction(@NotNull ProgressIndicator indicator) {
      if (myProject != null && myProject.isDisposed()) return;

      final Set<Object> elements = new LinkedHashSet<Object>();

      boolean scopeExpanded = fillWithScopeExpansion(elements, myPattern);

      String lowerCased = patternToLowerCase(myPattern);
      if (elements.isEmpty() && !lowerCased.equals(myPattern)) {
        scopeExpanded = fillWithScopeExpansion(elements, lowerCased);
      }
      final String cardToShow = elements.isEmpty() ? NOT_FOUND_CARD : scopeExpanded ? NOT_FOUND_IN_PROJECT_CARD : CHECK_BOX_CARD;

      final boolean edt = myModel instanceof EdtSortingModel;
      final Set<Object> filtered = !edt ? filter(elements) : Collections.emptySet();
      ApplicationManager.getApplication().invokeLater(new Runnable() {
        @Override
        public void run() {
          if (!checkDisposed() && !myProgress.isCanceled()) {
            CalcElementsThread currentBgProcess = myCalcElementsThread;
            LOG.assertTrue(currentBgProcess == CalcElementsThread.this, currentBgProcess);

            showCard(cardToShow, 0);

            myCallback.consume(edt ? filter(elements) : filtered);
          }
        }
      }, myModalityState);
    }

    private boolean fillWithScopeExpansion(Set<Object> elements, String pattern) {
      if (!ourLoadNamesEachTime) ensureNamesLoaded(myCheckboxState);
      addElementsByPattern(pattern, elements, myProgress, myCheckboxState);

      if (elements.isEmpty() && !myCheckboxState) {
        if (!ourLoadNamesEachTime) ensureNamesLoaded(true);
        addElementsByPattern(pattern, elements, myProgress, true);
        return true;
      }
      return false;
    }

    @Override
    public void onCanceled(@NotNull ProgressIndicator indicator) {
      LOG.assertTrue(myCalcElementsThread == this, myCalcElementsThread);
      new CalcElementsThread(myPattern, myCheckboxState, myCallback, myModalityState).scheduleThread();
    }

    private void addElementsByPattern(@NotNull String pattern,
                                      @NotNull final Set<Object> elements,
                                      @NotNull final ProgressIndicator indicator,
                                      boolean everywhere) {
      long start = System.currentTimeMillis();
      myProvider.filterElements(
        ChooseByNameBase.this, pattern, everywhere,
        indicator,
        new Processor<Object>() {
          @Override
          public boolean process(Object o) {
            if (indicator.isCanceled()) return false;
            elements.add(o);

            if (isOverflow(elements)) {
              elements.add(EXTRA_ELEM);
              return false;
            }
            return true;
          }
        }
      );
      if (myAlwaysHasMore) {
        elements.add(EXTRA_ELEM);
      }
      if (ContributorsBasedGotoByModel.LOG.isDebugEnabled()) {
        long end = System.currentTimeMillis();
        ContributorsBasedGotoByModel.LOG.debug("addElementsByPattern("+pattern+"): "+(end-start)+"ms; "+elements.size()+" elements");
      }
    }

    private void showCard(final String card, final int delay) {
      if (ApplicationManager.getApplication().isUnitTestMode()) return;
      myShowCardAlarm.cancelAllRequests();
      myShowCardAlarm.addRequest(new Runnable() {
        @Override
        public void run() {
          if (!myProgress.isCanceled()) {
            myCard.show(myCardContainer, card);
          }
        }
      }, delay, myModalityState);
    }

    protected boolean isOverflow(@NotNull Set<Object> elementsArray) {
      return elementsArray.size() >= myMaximumListSizeLimit;
    }

    private void cancel() {
      ApplicationManager.getApplication().assertIsDispatchThread();
      myProgress.cancel();
    }

  }

  @NotNull
  private String patternToLowerCase(String pattern) {
    return pattern.toLowerCase(Locale.US);
  }


  public boolean canShowListForEmptyPattern() {
    return isShowListForEmptyPattern() || isShowListAfterCompletionKeyStroke() && lastKeyStrokeIsCompletion();
  }
>>>>>>> 37fa00b0

  @Override
  protected boolean lastKeyStrokeIsCompletion() {
    return myTextField.isCompletionKeyStroke();
  }

<<<<<<< HEAD
  protected static class HintLabel extends JLabel {
    protected HintLabel(String text) {
=======
  private static Matcher buildPatternMatcher(@NotNull String pattern) {
    return NameUtil.buildMatcher(pattern, NameUtil.MatchingCaseSensitivity.NONE);
  }

  private static class HintLabel extends JLabel {
    private HintLabel(String text) {
>>>>>>> 37fa00b0
      super(text, RIGHT);
      setForeground(Color.darkGray);
    }
  }

  private abstract class ShowFindUsagesAction extends AnAction {
    public ShowFindUsagesAction() {
      super(ACTION_NAME, ACTION_NAME, AllIcons.General.AutohideOff);
    }

    @Override
    public void actionPerformed(@NotNull final AnActionEvent e) {
      cancelListUpdater();

      final UsageViewPresentation presentation = new UsageViewPresentation();
      final String text = getTrimmedText();
      final String prefixPattern = myFindUsagesTitle + " \'" + text + "\'";
      final String nonPrefixPattern = myFindUsagesTitle + " \'*" + text + "*\'";
      presentation.setCodeUsagesString(prefixPattern);
      presentation.setUsagesInGeneratedCodeString(prefixPattern + " in generated code");
      presentation.setDynamicUsagesString(nonPrefixPattern);
      presentation.setTabName(prefixPattern);
      presentation.setTabText(prefixPattern);
      presentation.setTargetsNodeText("Unsorted " + StringUtil.toLowerCase(patternToLowerCase(prefixPattern)));
      final Object[][] elements = getElements();
      final List<PsiElement> targets = new ArrayList<PsiElement>();
      final List<Usage> usages = new ArrayList<Usage>();
      fillUsages(Arrays.asList(elements[0]), usages, targets, false);
      fillUsages(Arrays.asList(elements[1]), usages, targets, true);
      if (myListModel.contains(EXTRA_ELEM)) { //start searching for the rest
        final boolean everywhere = isCheckboxSelected();
        final Set<Object> prefixMatchElementsArray = new LinkedHashSet<Object>();
        final Set<Object> nonPrefixMatchElementsArray = new LinkedHashSet<Object>();
        hideHint();
        ProgressManager.getInstance().run(new Task.Modal(myProject, prefixPattern, true) {
          private ChooseByNameBase.CalcElementsThread myCalcUsagesThread;
          @Override
          public void run(@NotNull final ProgressIndicator indicator) {
            ensureNamesLoaded(everywhere);
            indicator.setIndeterminate(true);
            final TooManyUsagesStatus tooManyUsagesStatus = TooManyUsagesStatus.createFor(indicator);
            myCalcUsagesThread = new CalcElementsThread(text, everywhere, null, ModalityState.NON_MODAL) {
              @Override
              protected boolean isOverflow(@NotNull Set<Object> elementsArray) {
                tooManyUsagesStatus.pauseProcessingIfTooManyUsages();
                if (elementsArray.size() > UsageLimitUtil.USAGES_LIMIT - myMaximumListSizeLimit && tooManyUsagesStatus.switchTooManyUsagesStatus()) {
                  int usageCount = elementsArray.size() + myMaximumListSizeLimit;
                  UsageViewManagerImpl.showTooManyUsagesWarning(getProject(), tooManyUsagesStatus, indicator, presentation, usageCount, null);
                }
                return false;
              }
            };

            ApplicationManager.getApplication().runReadAction(new Runnable() {
              @Override
              public void run() {
                boolean anyPlace = isSearchInAnyPlace();
                setSearchInAnyPlace(false);
                myCalcUsagesThread.addElementsByPattern(text, prefixMatchElementsArray, indicator, everywhere);
                setSearchInAnyPlace(anyPlace);

                if (anyPlace && !indicator.isCanceled()) {
                  myCalcUsagesThread.addElementsByPattern(text, nonPrefixMatchElementsArray, indicator, everywhere);
                  nonPrefixMatchElementsArray.removeAll(prefixMatchElementsArray);
                }

                indicator.setText("Prepare...");
                fillUsages(prefixMatchElementsArray, usages, targets, false);
                fillUsages(nonPrefixMatchElementsArray, usages, targets, true);
              }
            });
          }

          @Override
          public void onSuccess() {
            showUsageView(targets, usages, presentation);
          }

          @Override
          public void onCancel() {
            myCalcUsagesThread.cancel();
          }
        });
      }
      else {
        hideHint();
        showUsageView(targets, usages, presentation);
      }
    }

    private void fillUsages(Collection<Object> matchElementsArray,
                            List<Usage> usages,
                            List<PsiElement> targets,
                            final boolean separateGroup) {
      for (Object o : matchElementsArray) {
        if (o instanceof PsiElement) {
          PsiElement element = (PsiElement)o;
          if (element.getTextRange() != null) {
            usages.add(new UsageInfo2UsageAdapter(new UsageInfo(element) {
              @Override
              public boolean isDynamicUsage() {
                return separateGroup || super.isDynamicUsage();
              }
            }));
          }
          else {
            targets.add(element);
          }
        }
      }
    }

    private void showUsageView(@NotNull List<PsiElement> targets,
                               @NotNull List<Usage> usages,
                               @NotNull UsageViewPresentation presentation) {
      UsageTarget[] usageTargets = targets.isEmpty() ? UsageTarget.EMPTY_ARRAY :
                                   PsiElement2UsageTargetAdapter.convert(PsiUtilCore.toPsiElementArray(targets));
      UsageViewManager.getInstance(myProject).showUsages(usageTargets, usages.toArray(new Usage[usages.size()]), presentation);
    }

    @Override
    public void update(@NotNull AnActionEvent e) {
      if (myFindUsagesTitle == null || myProject == null) {
        e.getPresentation().setVisible(false);
        return;
      }
      final Object[][] elements = getElements();
      e.getPresentation().setEnabled(elements != null && elements[0].length + elements[1].length > 0);
    }

    public abstract Object[][] getElements();
  }

  @Override
  public JTextField getTextField() {
    return myTextField;
  }
}<|MERGE_RESOLUTION|>--- conflicted
+++ resolved
@@ -27,6 +27,7 @@
 import com.intellij.ide.actions.CopyReferenceAction;
 import com.intellij.ide.actions.GotoFileAction;
 import com.intellij.ide.actions.WindowAction;
+import com.intellij.ide.ui.UISettings;
 import com.intellij.ide.ui.laf.darcula.ui.DarculaTextBorder;
 import com.intellij.ide.ui.laf.darcula.ui.DarculaTextFieldUI;
 import com.intellij.openapi.Disposable;
@@ -34,23 +35,15 @@
 import com.intellij.openapi.actionSystem.*;
 import com.intellij.openapi.application.ApplicationManager;
 import com.intellij.openapi.application.ModalityState;
-<<<<<<< HEAD
 import com.intellij.openapi.editor.colors.EditorColorsManager;
 import com.intellij.openapi.editor.colors.EditorColorsScheme;
-=======
-import com.intellij.openapi.diagnostic.Logger;
 import com.intellij.openapi.editor.ex.util.EditorUtil;
-import com.intellij.openapi.fileTypes.UnknownFileType;
-import com.intellij.openapi.fileTypes.ex.FileTypeManagerEx;
-import com.intellij.openapi.keymap.Keymap;
->>>>>>> 37fa00b0
 import com.intellij.openapi.keymap.KeymapManager;
 import com.intellij.openapi.keymap.KeymapUtil;
 import com.intellij.openapi.progress.ProgressIndicator;
 import com.intellij.openapi.progress.ProgressManager;
 import com.intellij.openapi.progress.Task;
 import com.intellij.openapi.progress.util.TooManyUsagesStatus;
-import com.intellij.openapi.project.DumbService;
 import com.intellij.openapi.project.Project;
 import com.intellij.openapi.ui.popup.*;
 import com.intellij.openapi.util.*;
@@ -70,13 +63,7 @@
 import com.intellij.usageView.UsageInfo;
 import com.intellij.usages.*;
 import com.intellij.usages.impl.UsageViewManagerImpl;
-<<<<<<< HEAD
-=======
-import com.intellij.util.Alarm;
 import com.intellij.util.BooleanFunction;
-import com.intellij.util.Consumer;
-import com.intellij.util.Processor;
->>>>>>> 37fa00b0
 import com.intellij.util.containers.ContainerUtil;
 import com.intellij.util.text.Matcher;
 import com.intellij.util.text.MatcherHolder;
@@ -99,19 +86,8 @@
 import java.util.*;
 import java.util.List;
 
-<<<<<<< HEAD
 public abstract class ChooseByNameBase extends ChooseByNameViewModel {
-=======
-public abstract class ChooseByNameBase {
   public static final String TEMPORARILY_FOCUSABLE_COMPONENT_KEY = "ChooseByNameBase.TemporarilyFocusableComponent";
-
-  private static final Logger LOG = Logger.getInstance("#com.intellij.ide.util.gotoByName.ChooseByNameBase");
-  protected final Project myProject;
-  protected final ChooseByNameModel myModel;
-  protected ChooseByNameItemProvider myProvider;
-  protected final String myInitialText;
-  private boolean mySearchInAnyPlace = false;
->>>>>>> 37fa00b0
 
   protected Component myPreviouslyFocusedComponent;
 
@@ -420,6 +396,9 @@
     myTextField.setActionMap(actionMap);
 
     myTextFieldPanel.add(myTextField);
+    EditorColorsScheme scheme = EditorColorsManager.getInstance().getGlobalScheme();
+    boolean presentationMode = UISettings.getInstance().PRESENTATION_MODE;
+    int size = presentationMode ? UISettings.getInstance().PRESENTATION_MODE_FONT_SIZE - 4 : scheme.getEditorFontSize();
     Font editorFont = EditorUtil.getEditorFont();
     myTextField.setFont(editorFont);
 
@@ -466,8 +445,15 @@
                   return;
                 }
 
-                if (isDescendingFromTemporarilyFocusableToolWindow(oppositeComponent)) {
-                  return; // Allow toolwindows to gain focus (used by QuickDoc shown in a toolwindow)
+                if (oppositeComponent != null && myProject != null && !myProject.isDisposed()) {
+                  ToolWindowManager toolWindowManager = ToolWindowManager.getInstance(myProject);
+                  ToolWindow toolWindow = toolWindowManager.getToolWindow(toolWindowManager.getActiveToolWindowId());
+                  if (toolWindow != null) {
+                    JComponent toolWindowComponent = toolWindow.getComponent();
+                    if (SwingUtilities.isDescendingFrom(oppositeComponent, toolWindowComponent)) {
+                      return; // Allow toolwindows to gain focus (used by QuickDoc shown in a toolwindow)
+                    }
+                  }
                 }
 
                 EventQueue queue = Toolkit.getDefaultToolkit().getSystemEventQueue();
@@ -479,6 +465,8 @@
                     }
                   }
                 }
+
+                hideHint();
               }
             }
           }, 5);
@@ -635,11 +623,11 @@
     }
   }
 
-<<<<<<< HEAD
   @Override
   protected void showCardImpl(String card) {
     myCard.show(myCardContainer, card);
-=======
+  }
+
   private boolean isDescendingFromTemporarilyFocusableToolWindow(@Nullable Component component) {
     if (component == null || myProject == null || myProject.isDisposed()) return false;
 
@@ -649,7 +637,6 @@
     return toolWindowComponent != null &&
            toolWindowComponent.getClientProperty(TEMPORARILY_FOCUSABLE_COMPONENT_KEY) != null &&
            SwingUtilities.isDescendingFrom(component, toolWindowComponent);
->>>>>>> 37fa00b0
   }
 
   private void addCard(JComponent comp, String cardId) {
@@ -776,42 +763,15 @@
       cellRenderer = ((ExpandedItemListCellRendererWrapper)cellRenderer).getWrappee();
     }
     if (cellRenderer instanceof MatcherHolder) {
-<<<<<<< HEAD
-      final String pattern = transformPattern(getTrimmedText());
-=======
-      final String pattern = patternToLowerCase(transformPattern(text));
->>>>>>> 37fa00b0
+      final String pattern = patternToLowerCase(transformPattern(getTrimmedText()));
       final Matcher matcher = buildPatternMatcher(isSearchInAnyPlace() ? "*" + pattern : pattern);
       ((MatcherHolder)cellRenderer).setPatternMatcher(matcher);
     }
   }
 
-<<<<<<< HEAD
   @Override
   protected void setHasResults(boolean b) {
     myTextField.setForeground(b ? UIUtil.getTextFieldForeground() : JBColor.red);
-=======
-  private void backgroundCalculationFinished(Collection<?> result, int toSelect) {
-    myCalcElementsThread = null;
-    setElementsToList(toSelect, result);
-    myList.repaint();
-    chosenElementMightChange();
-
-    if (result.isEmpty()) {
-      myTextFieldPanel.hideHint();
-    }
-  }
-
-  public void scheduleCalcElements(String text,
-                                   boolean checkboxState,
-                                   ModalityState modalityState,
-                                   Consumer<Set<?>> callback) {
-    new CalcElementsThread(text, checkboxState, callback, modalityState).scheduleThread();
-  }
-
-  private boolean isShowListAfterCompletionKeyStroke() {
-    return myShowListAfterCompletionKeyStroke;
->>>>>>> 37fa00b0
   }
 
   @Override
@@ -1070,181 +1030,14 @@
     return panel;
   }
 
-<<<<<<< HEAD
-=======
-  private class CalcElementsThread extends ReadTask {
-    private final String myPattern;
-    private final boolean myCheckboxState;
-    private final Consumer<Set<?>> myCallback;
-    private final ModalityState myModalityState;
-
-    private final ProgressIndicator myProgress = new ProgressIndicatorBase();
-
-    CalcElementsThread(String pattern,
-                       boolean checkboxState,
-                       Consumer<Set<?>> callback,
-                       @NotNull ModalityState modalityState) {
-      myPattern = pattern;
-      myCheckboxState = checkboxState;
-      myCallback = callback;
-      myModalityState = modalityState;
-    }
-
-    private final Alarm myShowCardAlarm = new Alarm();
-
-    void scheduleThread() {
-      ApplicationManager.getApplication().assertIsDispatchThread();
-      myCalcElementsThread = this;
-      showCard(SEARCHING_CARD, 200);
-      ProgressIndicatorUtils.scheduleWithWriteActionPriority(myProgress, this);
-    }
-
-    @Override
-    public void runBackgroundProcess(@NotNull final ProgressIndicator indicator) {
-      Runnable r = new Runnable() {
-        @Override
-        public void run() {
-          computeInReadAction(indicator);
-        }
-      };
-      if (DumbService.isDumbAware(myModel)) {
-        ApplicationManager.getApplication().runReadAction(r);
-      } else {
-        DumbService.getInstance(myProject).runReadActionInSmartMode(r);
-      }
-    }
-
-    @Override
-    public void computeInReadAction(@NotNull ProgressIndicator indicator) {
-      if (myProject != null && myProject.isDisposed()) return;
-
-      final Set<Object> elements = new LinkedHashSet<Object>();
-
-      boolean scopeExpanded = fillWithScopeExpansion(elements, myPattern);
-
-      String lowerCased = patternToLowerCase(myPattern);
-      if (elements.isEmpty() && !lowerCased.equals(myPattern)) {
-        scopeExpanded = fillWithScopeExpansion(elements, lowerCased);
-      }
-      final String cardToShow = elements.isEmpty() ? NOT_FOUND_CARD : scopeExpanded ? NOT_FOUND_IN_PROJECT_CARD : CHECK_BOX_CARD;
-
-      final boolean edt = myModel instanceof EdtSortingModel;
-      final Set<Object> filtered = !edt ? filter(elements) : Collections.emptySet();
-      ApplicationManager.getApplication().invokeLater(new Runnable() {
-        @Override
-        public void run() {
-          if (!checkDisposed() && !myProgress.isCanceled()) {
-            CalcElementsThread currentBgProcess = myCalcElementsThread;
-            LOG.assertTrue(currentBgProcess == CalcElementsThread.this, currentBgProcess);
-
-            showCard(cardToShow, 0);
-
-            myCallback.consume(edt ? filter(elements) : filtered);
-          }
-        }
-      }, myModalityState);
-    }
-
-    private boolean fillWithScopeExpansion(Set<Object> elements, String pattern) {
-      if (!ourLoadNamesEachTime) ensureNamesLoaded(myCheckboxState);
-      addElementsByPattern(pattern, elements, myProgress, myCheckboxState);
-
-      if (elements.isEmpty() && !myCheckboxState) {
-        if (!ourLoadNamesEachTime) ensureNamesLoaded(true);
-        addElementsByPattern(pattern, elements, myProgress, true);
-        return true;
-      }
-      return false;
-    }
-
-    @Override
-    public void onCanceled(@NotNull ProgressIndicator indicator) {
-      LOG.assertTrue(myCalcElementsThread == this, myCalcElementsThread);
-      new CalcElementsThread(myPattern, myCheckboxState, myCallback, myModalityState).scheduleThread();
-    }
-
-    private void addElementsByPattern(@NotNull String pattern,
-                                      @NotNull final Set<Object> elements,
-                                      @NotNull final ProgressIndicator indicator,
-                                      boolean everywhere) {
-      long start = System.currentTimeMillis();
-      myProvider.filterElements(
-        ChooseByNameBase.this, pattern, everywhere,
-        indicator,
-        new Processor<Object>() {
-          @Override
-          public boolean process(Object o) {
-            if (indicator.isCanceled()) return false;
-            elements.add(o);
-
-            if (isOverflow(elements)) {
-              elements.add(EXTRA_ELEM);
-              return false;
-            }
-            return true;
-          }
-        }
-      );
-      if (myAlwaysHasMore) {
-        elements.add(EXTRA_ELEM);
-      }
-      if (ContributorsBasedGotoByModel.LOG.isDebugEnabled()) {
-        long end = System.currentTimeMillis();
-        ContributorsBasedGotoByModel.LOG.debug("addElementsByPattern("+pattern+"): "+(end-start)+"ms; "+elements.size()+" elements");
-      }
-    }
-
-    private void showCard(final String card, final int delay) {
-      if (ApplicationManager.getApplication().isUnitTestMode()) return;
-      myShowCardAlarm.cancelAllRequests();
-      myShowCardAlarm.addRequest(new Runnable() {
-        @Override
-        public void run() {
-          if (!myProgress.isCanceled()) {
-            myCard.show(myCardContainer, card);
-          }
-        }
-      }, delay, myModalityState);
-    }
-
-    protected boolean isOverflow(@NotNull Set<Object> elementsArray) {
-      return elementsArray.size() >= myMaximumListSizeLimit;
-    }
-
-    private void cancel() {
-      ApplicationManager.getApplication().assertIsDispatchThread();
-      myProgress.cancel();
-    }
-
-  }
-
-  @NotNull
-  private String patternToLowerCase(String pattern) {
-    return pattern.toLowerCase(Locale.US);
-  }
-
-
-  public boolean canShowListForEmptyPattern() {
-    return isShowListForEmptyPattern() || isShowListAfterCompletionKeyStroke() && lastKeyStrokeIsCompletion();
-  }
->>>>>>> 37fa00b0
 
   @Override
   protected boolean lastKeyStrokeIsCompletion() {
     return myTextField.isCompletionKeyStroke();
   }
 
-<<<<<<< HEAD
   protected static class HintLabel extends JLabel {
     protected HintLabel(String text) {
-=======
-  private static Matcher buildPatternMatcher(@NotNull String pattern) {
-    return NameUtil.buildMatcher(pattern, NameUtil.MatchingCaseSensitivity.NONE);
-  }
-
-  private static class HintLabel extends JLabel {
-    private HintLabel(String text) {
->>>>>>> 37fa00b0
       super(text, RIGHT);
       setForeground(Color.darkGray);
     }
@@ -1268,7 +1061,7 @@
       presentation.setDynamicUsagesString(nonPrefixPattern);
       presentation.setTabName(prefixPattern);
       presentation.setTabText(prefixPattern);
-      presentation.setTargetsNodeText("Unsorted " + StringUtil.toLowerCase(patternToLowerCase(prefixPattern)));
+      presentation.setTargetsNodeText("Unsorted " + patternToLowerCase(prefixPattern));
       final Object[][] elements = getElements();
       final List<PsiElement> targets = new ArrayList<PsiElement>();
       final List<Usage> usages = new ArrayList<Usage>();
