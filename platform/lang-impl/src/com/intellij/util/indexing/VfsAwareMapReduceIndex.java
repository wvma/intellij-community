--- conflicted
+++ resolved
@@ -319,42 +319,6 @@
     return new MapForwardIndexAccessor<>(new InputMapExternalizer<>(indexExtension));
   }
 
-<<<<<<< HEAD
-  private static class MyMapBasedForwardIndex<Key, Value> extends MapBasedForwardIndex<Key, Value, Map<Key, Value>> {
-    protected MyMapBasedForwardIndex(IndexExtension<Key, Value, ?> indexExtension) throws IOException {
-      super(indexExtension);
-    }
-
-    @NotNull
-    @Override
-    public PersistentMap<Integer, Map<Key, Value>> createMap() throws IOException {
-
-      return IndexStorageManager.getInstance().createForwardIndexStorage((ID<?, ?>)myIndexExtension.getName(),
-                                                                         new MapDataExternalizer<>(myIndexExtension));
-    }
-
-    @Override
-    protected InputDataDiffBuilder<Key, Value> getDiffBuilder(int inputId, Map<Key, Value> map) throws IOException {
-      return new MapInputDataDiffBuilder<>(inputId, map);
-    }
-
-    @Override
-    protected Map<Key, Value> convertToMapValueType(int inputId, Map<Key, Value> map) throws IOException {
-      return map;
-    }
-  }
-
-  private static class MyForwardIndex<Key, Value> extends KeyCollectionBasedForwardIndex<Key, Value> {
-    protected MyForwardIndex(IndexExtension<Key, Value, ?> indexExtension) throws IOException {
-      super(indexExtension);
-    }
-
-    @NotNull
-    @Override
-    public PersistentMap<Integer, Collection<Key>> createMap() throws IOException {
-      return IndexStorageManager.getInstance().createForwardIndexStorage((ID<?, ?>)((IndexExtension<Key, ?, ?>)myIndexExtension).getName(),
-                                                                         createInputsIndexExternalizer(myIndexExtension));
-=======
   @Nullable
   private static ForwardIndex getForwardIndexMap(@NotNull IndexExtension<?, ?, ?> indexExtension)
     throws IOException {
@@ -368,7 +332,6 @@
     if (indexExtension instanceof CustomInputsIndexFileBasedIndexExtension) {
       LOG.error("Index `" + indexExtension.getName() + "` will be created without forward index");
       return false;
->>>>>>> 38dd8b9a
     }
     return true;
   }
