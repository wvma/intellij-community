// Copyright 2000-2018 JetBrains s.r.o. Use of this source code is governed by the Apache 2.0 license that can be found in the LICENSE file.

package com.intellij.codeInsight.hint;

import com.intellij.codeInsight.CodeInsightBundle;
import com.intellij.injected.editor.EditorWindow;
import com.intellij.lang.parameterInfo.ParameterInfoHandler;
import com.intellij.lang.parameterInfo.ParameterInfoUIContextEx;
import com.intellij.openapi.actionSystem.IdeActions;
import com.intellij.openapi.application.ApplicationManager;
import com.intellij.openapi.editor.Editor;
import com.intellij.openapi.editor.colors.EditorFontType;
import com.intellij.openapi.keymap.KeymapUtil;
import com.intellij.openapi.util.SystemInfo;
import com.intellij.openapi.util.TextRange;
import com.intellij.openapi.util.registry.Registry;
import com.intellij.openapi.util.text.StringUtil;
import com.intellij.psi.PsiElement;
import com.intellij.ui.*;
import com.intellij.util.Function;
import com.intellij.util.ui.JBUI;
import com.intellij.util.ui.UIUtil;
import com.intellij.util.ui.accessibility.AccessibleContextUtil;
import com.intellij.xml.util.XmlStringUtil;
import org.jetbrains.annotations.NotNull;
import org.jetbrains.annotations.Nullable;
import org.jetbrains.annotations.TestOnly;

import javax.swing.*;
import javax.swing.border.Border;
import javax.swing.border.CompoundBorder;
import java.awt.*;
import java.util.*;
import java.util.List;
import java.util.stream.Collectors;
import java.util.stream.Stream;

public class ParameterInfoComponent extends JPanel {
  private Object[] myObjects;
  private int myCurrentParameterIndex;

  private PsiElement myParameterOwner;
  private Object myHighlighted;
  @NotNull private final ParameterInfoHandler myHandler;

  private final JPanel myMainPanel;
  private OneElementComponent[] myPanels;
  private JLabel myShortcutLabel;
  private final boolean myAllowSwitchLabel;

  private final Font NORMAL_FONT;
  private final Font BOLD_FONT;

  private static final Color BACKGROUND = JBColor.namedColor("ParameterInfo.background", HintUtil.getInformationColor());
  private static final Color FOREGROUND = JBColor.namedColor("ParameterInfo.foreground", new JBColor(0x1D1D1D, 0xBBBBBB));
  private static final Color HIGHLIGHTED_COLOR = JBColor.namedColor("ParameterInfo.highlightedColor", new JBColor(0x1D1D1D, 0xE8E8E8));
  private static final Color DISABLED_COLOR = JBColor.namedColor("ParameterInfo.disabledColor", new JBColor(0xA8A8A8, 0x777777));
  private static final Color CONTEXT_HELP_FOREGROUND = JBColor.namedColor("ParameterInfo.ContextHelp.foreground", new JBColor(0x787878, 0x878787));
  static final Color BORDER_COLOR = JBColor.namedColor("ParameterInfo.borderColor", HintUtil.INFORMATION_BORDER_COLOR);
  private static final Border EMPTY_BORDER = JBUI.Borders.empty(2, 10);
  private static final Border BOTTOM_BORDER = new CompoundBorder(JBUI.Borders.customLine(BORDER_COLOR, 0, 0, 1, 0), EMPTY_BORDER);

  protected int myWidthLimit = 500;

  private static final Comparator<TextRange> TEXT_RANGE_COMPARATOR = (o1, o2) -> {
    if (o1.getStartOffset() == o2.getStartOffset()) {
      return o1.getEndOffset() > o2.getEndOffset() ? 1 : -1;
    }
    if (o1.getStartOffset() > o2.getStartOffset()) return 1;
    if (o1.getEndOffset() > o2.getEndOffset()) return 1;
    return -1;
  };
  private final boolean myRequestFocus;

  @TestOnly
  public static ParameterInfoUIContextEx createContext(Object[] objects, Editor editor, @NotNull ParameterInfoHandler handler, int currentParameterIndex) {
    return createContext(objects, editor, handler, currentParameterIndex, null);
  }

  @TestOnly
  public static ParameterInfoUIContextEx createContext(Object[] objects, Editor editor, @NotNull ParameterInfoHandler handler, int currentParameterIndex, @Nullable PsiElement parameterOwner) {
    final ParameterInfoComponent infoComponent = new ParameterInfoComponent(objects, editor, handler);
    infoComponent.setCurrentParameterIndex(currentParameterIndex);
    infoComponent.setParameterOwner(parameterOwner);
    return infoComponent.new MyParameterContext(false);
  }

  ParameterInfoComponent(Object[] objects, Editor editor, @NotNull ParameterInfoHandler handler) {
    this(objects, editor, handler, false, false);
  }

  ParameterInfoComponent(Object[] objects, Editor editor, @NotNull ParameterInfoHandler handler, 
                         boolean requestFocus, boolean allowSwitchLabel) {
    super(new BorderLayout());
    myRequestFocus = requestFocus;

<<<<<<< HEAD
    if (!ApplicationManager.getApplication().isHeadlessEnvironment()) {
=======
    if (!ApplicationManager.getApplication().isUnitTestMode() && !ApplicationManager.getApplication().isHeadlessEnvironment()) {
>>>>>>> a1e98120
      JComponent editorComponent = editor.getComponent();
      JLayeredPane layeredPane = editorComponent.getRootPane().getLayeredPane();
      myWidthLimit = layeredPane.getWidth();
    }

    NORMAL_FONT = editor != null && Registry.is("parameter.info.editor.font")
                  ? editor.getColorsScheme().getFont(EditorFontType.PLAIN)
                  : UIUtil.getLabelFont();
    BOLD_FONT = editor != null && Registry.is("parameter.info.editor.font")
                ? editor.getColorsScheme().getFont(EditorFontType.BOLD)
                : NORMAL_FONT.deriveFont(Font.BOLD);

    myObjects = objects;

    setBackground(BACKGROUND);

    myHandler = handler;
    myMainPanel = new JPanel(new GridBagLayout());
    setPanels();

    if (myRequestFocus) {
      AccessibleContextUtil.setName(this, "Parameter Info. Press TAB to navigate through each element. Press ESC to close.");
    }

    final JScrollPane pane = ScrollPaneFactory.createScrollPane(myMainPanel, true);
    add(pane, BorderLayout.CENTER);

    myAllowSwitchLabel = allowSwitchLabel && !(editor instanceof EditorWindow);
    setShortcutLabel();
    myCurrentParameterIndex = -1;
  }

  private void setPanels() {
    myMainPanel.removeAll();
    myPanels = new OneElementComponent[myObjects.length];
    for (int i = 0; i < myObjects.length; i++) {
      myPanels[i] = new OneElementComponent();
      myMainPanel.add(myPanels[i], new GridBagConstraints(0, i, 1, 1, 1, 0,
                                                          GridBagConstraints.WEST, GridBagConstraints.HORIZONTAL,
                                                          JBUI.emptyInsets(), 0, 0));
    }
  }

  private void setShortcutLabel() {
    if (myShortcutLabel != null) remove(myShortcutLabel);

    String upShortcut = KeymapUtil.getFirstKeyboardShortcutText(IdeActions.ACTION_METHOD_OVERLOAD_SWITCH_UP);
    String downShortcut = KeymapUtil.getFirstKeyboardShortcutText(IdeActions.ACTION_METHOD_OVERLOAD_SWITCH_DOWN);
    if (!myAllowSwitchLabel || myObjects.length <= 1 || !myHandler.supportsOverloadSwitching() ||
        upShortcut.isEmpty() && downShortcut.isEmpty()) {
      myShortcutLabel = null;
    }
    else {
      myShortcutLabel = new JLabel(
        upShortcut.isEmpty() || downShortcut.isEmpty()
        ? CodeInsightBundle.message("parameter.info.switch.overload.shortcuts.single", upShortcut.isEmpty() ? downShortcut : upShortcut)
        : CodeInsightBundle.message("parameter.info.switch.overload.shortcuts", upShortcut, downShortcut));
      myShortcutLabel.setForeground(CONTEXT_HELP_FOREGROUND);
      Font labelFont = UIUtil.getLabelFont();
      myShortcutLabel.setFont(labelFont.deriveFont(labelFont.getSize2D() - (SystemInfo.isWindows ? 1 : 2)));
      myShortcutLabel.setBorder(JBUI.Borders.empty(6, 10, 0, 10));
      add(myShortcutLabel, BorderLayout.SOUTH);
    }
  }

  void setDescriptors(Object[] descriptors) {
    myObjects = descriptors;
    setPanels();
    setShortcutLabel();
  }

  @Override
  public Dimension getPreferredSize() {
    long visibleRows = Stream.of(myPanels).filter(Component::isVisible).count();
    final Dimension preferredSize = super.getPreferredSize();
    if (visibleRows <= 20) {
      return preferredSize;
    }
    else {
      return new Dimension(preferredSize.width + 20, 200);
    }
  }

  @Override
  public String toString() {
    return Stream.of(myPanels)
      .filter(Component::isVisible)
      .map(c -> c.toString() + (c.getBorder() == BOTTOM_BORDER ? "\n-" : ""))
      .collect(Collectors.joining("\n"));
  }

  public Object getHighlighted() {
    return myHighlighted;
  }

  public boolean isRequestFocus() {
    return myRequestFocus;
  }

  class MyParameterContext implements ParameterInfoUIContextEx {
    private final boolean mySingleParameterInfo;
    private int i;
    private Function<String, String> myEscapeFunction;
    private final ParameterInfoController.Model result = new ParameterInfoController.Model();
    
    MyParameterContext(boolean singleParameterInfo) {
      mySingleParameterInfo = singleParameterInfo;
    }

    @Override
    public String setupUIComponentPresentation(String text,
                                               int highlightStartOffset,
                                               int highlightEndOffset,
                                               boolean isDisabled,
                                               boolean strikeout,
                                               boolean isDisabledBeforeHighlight,
                                               Color background) {
      List<String> split = StringUtil.split(text, ",", false);
      StringBuilder plainLine = new StringBuilder();
      final List<Integer> startOffsets = new ArrayList<>();
      final List<Integer> endOffsets = new ArrayList<>();

      TextRange highlightRange = highlightStartOffset >=0 && highlightEndOffset >= highlightStartOffset ?
                               new TextRange(highlightStartOffset, highlightEndOffset) :
                               null;
      for (int j = 0; j < split.size(); j++) {
        String line = split.get(j);
        int startOffset = plainLine.length();
        startOffsets.add(startOffset);
        plainLine.append(line);
        int endOffset = plainLine.length();
        endOffsets.add(endOffset);
        if (highlightRange != null && highlightRange.intersects(new TextRange(startOffset, endOffset))) {
          result.current = j;
        }
      }
      ParameterInfoController.SignatureItem item = new ParameterInfoController.SignatureItem(plainLine.toString(), strikeout, isDisabled,
                                                                                             startOffsets, endOffsets);
      result.signatures.add(item);

      final String resultedText =
        myPanels[i].setup(text, myEscapeFunction, highlightStartOffset, highlightEndOffset, isDisabled, strikeout, isDisabledBeforeHighlight, background);
      myPanels[i].setBorder(isLastParameterOwner() || isSingleParameterInfo() ? EMPTY_BORDER : BOTTOM_BORDER);
      return resultedText;
    }

    @Override
    public void setupRawUIComponentPresentation(String htmlText) {
      myPanels[i].setup(htmlText, getDefaultParameterColor());
      myPanels[i].setBorder(isLastParameterOwner() || isSingleParameterInfo() ? EMPTY_BORDER : BOTTOM_BORDER);
    }

    @Override
    public String setupUIComponentPresentation(final String[] texts, final EnumSet<Flag>[] flags, final Color background) {
      final String resultedText = myPanels[i].setup(result, texts, myEscapeFunction, flags, background);
      myPanels[i].setBorder(isLastParameterOwner() || isSingleParameterInfo() ? EMPTY_BORDER : BOTTOM_BORDER);
      return resultedText;
    }

    @Override
    public void setEscapeFunction(@Nullable Function<String, String> escapeFunction) {
      myEscapeFunction = escapeFunction;
    }

    @Override
    public boolean isUIComponentEnabled() {
      return isEnabled(i);
    }

    @Override
    public void setUIComponentEnabled(boolean enabled) {
      setEnabled(i, enabled);
    }

    public boolean isLastParameterOwner() {
      return i == myPanels.length - 1;
    }

    @Override
    public int getCurrentParameterIndex() {
      return myCurrentParameterIndex;
    }

    @Override
    public PsiElement getParameterOwner() {
      return myParameterOwner;
    }

    @Override
    public boolean isSingleOverload() {
      return myPanels.length == 1;
    }

    @Override
    public boolean isSingleParameterInfo() {
      return mySingleParameterInfo;
    }

    private boolean isHighlighted() {
      return myObjects[i].equals(myHighlighted);
    }

    @Override
    public Color getDefaultParameterColor() {
      return mySingleParameterInfo || !isHighlighted() ? BACKGROUND : BORDER_COLOR;
    }
  }

  public ParameterInfoController.Model update(boolean singleParameterInfo) {
    MyParameterContext context = new MyParameterContext(singleParameterInfo);

    for (int i = 0; i < myObjects.length; i++) {
      context.i = i;
      final Object o = myObjects[i];

      if (singleParameterInfo && myObjects.length > 1 && !context.isHighlighted()) {
        setVisible(i, false);
      }
      else {
        setVisible(i, true);
        //noinspection unchecked
        myHandler.updateUI(o, context);
      }
    }

    if (myShortcutLabel != null) myShortcutLabel.setVisible(!singleParameterInfo);
    return context.result;
  }

  public Object[] getObjects() {
    return myObjects;
  }

  void setEnabled(int index, boolean enabled) {
    myPanels[index].setEnabled(enabled);
  }

  void setVisible(int index, boolean visible) {
    myPanels[index].setVisible(visible);
  }

  boolean isEnabled(int index) {
    return myPanels[index].isEnabled();
  }

  public void setCurrentParameterIndex(int currentParameterIndex) {
    myCurrentParameterIndex = currentParameterIndex;
  }

  public int getCurrentParameterIndex() {
    return myCurrentParameterIndex;
  }

  public void setParameterOwner(PsiElement element) {
    myParameterOwner = element;
  }

  public PsiElement getParameterOwner() {
    return myParameterOwner;
  }

  public void setHighlightedParameter(Object element) {
    myHighlighted = element;
  }

  public static void main(String[] args) {
    System.out.println("args = " + args);
  }

  private class OneElementComponent extends JPanel {
    private OneLineComponent[] myOneLineComponents;

    OneElementComponent() {
      super(new GridBagLayout());
      setOpaque(true);
      myOneLineComponents = new OneLineComponent[0]; //TODO ???
    }

    @Override
    public String toString() {
      boolean highlighted = myOneLineComponents.length > 0 && !BACKGROUND.equals(myOneLineComponents[0].getBackground());
      String text = Stream.of(myOneLineComponents).filter(Objects::nonNull).map(Object::toString).collect(Collectors.joining());
      return highlighted ? '[' + text + ']' : text;
    }

    private void setup(String htmlText, Color background) {
      removeAll();
      setBackground(background);
      myOneLineComponents = new OneLineComponent[1];
      myOneLineComponents[0] = new OneLineComponent();
      myOneLineComponents[0].doSetup(htmlText, background);
      add(myOneLineComponents[0], new GridBagConstraints(0,0,1,1,1,0,
                                                         GridBagConstraints.WEST, GridBagConstraints.HORIZONTAL,
                                                         new Insets(0,0,0,0),0,0));
    }

    private String setup(String text,
                         Function<? super String, String> escapeFunction,
                         int highlightStartOffset,
                         int highlightEndOffset,
                         boolean isDisabled,
                         boolean strikeout,
                         boolean isDisabledBeforeHighlight,
                         Color background) {
      StringBuilder buf = new StringBuilder();
      removeAll();
      setBackground(background);

      String[] lines = UIUtil.splitText(text, getFontMetrics(BOLD_FONT), myWidthLimit, ',');

      myOneLineComponents = new OneLineComponent[lines.length];

      int lineOffset = 0;

      boolean hasHighlighting = highlightStartOffset >= 0 && highlightEndOffset > highlightStartOffset;
      TextRange highlightingRange = hasHighlighting ? new TextRange(highlightStartOffset, highlightEndOffset) : null;

      for (int i = 0; i < lines.length; i++) {
        String line = lines[i];

        myOneLineComponents[i] = new OneLineComponent();

        TextRange lRange = new TextRange(lineOffset, lineOffset + line.length());
        TextRange hr = highlightingRange == null ? null : lRange.intersection(highlightingRange);
        hr = hr == null ? null : hr.shiftRight(-lineOffset);

        String before = escapeString(hr == null ? line : line.substring(0, hr.getStartOffset()), escapeFunction);
        String in = hr == null ? "" : escapeString(hr.substring(line), escapeFunction);
        String after = hr == null ? "" : escapeString(line.substring(hr.getEndOffset()), escapeFunction);

        TextRange escapedHighlightingRange = in.isEmpty() ? null : TextRange.create(before.length(), before.length() + in.length());
        buf.append(myOneLineComponents[i].setup(before + in + after, isDisabled, strikeout, background, escapedHighlightingRange));

        if (isDisabledBeforeHighlight) {
          if (highlightStartOffset < 0 || highlightEndOffset > lineOffset) {
            myOneLineComponents[i].setDisabledBeforeHighlight();
          }
        }

        add(myOneLineComponents[i], new GridBagConstraints(0,i,1,1,1,0,GridBagConstraints.WEST,GridBagConstraints.HORIZONTAL,new Insets(0,0,0,0),0,0));

        lineOffset += line.length();
      }
      return buf.toString();
    }

    private String escapeString(String line, Function<? super String, String> escapeFunction) {
      line = XmlStringUtil.escapeString(line);
      return escapeFunction == null ? line : escapeFunction.fun(line);
    }

    public String setup(final ParameterInfoController.Model result,
                        final String[] texts,
                        Function<? super String, String> escapeFunction,
                        final EnumSet<ParameterInfoUIContextEx.Flag>[] flags,
                        final Color background) {
      StringBuilder buf = new StringBuilder();
      removeAll();
      setBackground(background);
      int index = 0;
      int curOffset = 0;
      final ArrayList<OneLineComponent> components = new ArrayList<>();
      final List<Integer> startOffsets = new ArrayList<>();
      final List<Integer> endOffsets = new ArrayList<>();


      Map<TextRange, ParameterInfoUIContextEx.Flag> flagsMap = new TreeMap<>(TEXT_RANGE_COMPARATOR);

      StringBuilder fullLine = new StringBuilder();
      StringBuilder line = new StringBuilder();
      for (int i = 0; i < texts.length; i++) {
        String paramText = escapeString(texts[i], escapeFunction);
        if (paramText == null) break;
        startOffsets.add(fullLine.length());
        fullLine.append(texts[i]);
        endOffsets.add(fullLine.length());
        line.append(texts[i]);
        final EnumSet<ParameterInfoUIContextEx.Flag> flag = flags[i];
        if (flag.contains(ParameterInfoUIContextEx.Flag.HIGHLIGHT)) {
          result.current = i;
          flagsMap.put(TextRange.create(curOffset, curOffset + paramText.trim().length()), ParameterInfoUIContextEx.Flag.HIGHLIGHT);
        }

        if (flag.contains(ParameterInfoUIContextEx.Flag.DISABLE)) {
          flagsMap.put(TextRange.create(curOffset, curOffset + paramText.trim().length()), ParameterInfoUIContextEx.Flag.DISABLE);
        }

        if (flag.contains(ParameterInfoUIContextEx.Flag.STRIKEOUT)) {
          flagsMap.put(TextRange.create(curOffset, curOffset + paramText.trim().length()), ParameterInfoUIContextEx.Flag.STRIKEOUT);
        }

        curOffset += paramText.length();
        if (line.length() >= 50) {
          final OneLineComponent component = new OneLineComponent();
          buf.append(component.setup(escapeString(line.toString(), escapeFunction), flagsMap, background));
          add(component, new GridBagConstraints(0, index, 1, 1, 1, 0, GridBagConstraints.WEST,
                                                                 GridBagConstraints.NONE, new Insets(0, 0, 0, 0), 0, 0));
          index += 1;
          flagsMap.clear();
          curOffset = 0;
          line = new StringBuilder();
          components.add(component);
        }
      }
      ParameterInfoController.SignatureItem item = new ParameterInfoController.SignatureItem(fullLine.toString(), false, false,
                                                                                             startOffsets, endOffsets);
      result.signatures.add(item);
      final OneLineComponent component = new OneLineComponent();
      buf.append(component.setup(escapeString(line.toString(), escapeFunction), flagsMap, background));
      add(component, new GridBagConstraints(0, index, 1, 1, 1, 0, GridBagConstraints.WEST,
                                            GridBagConstraints.NONE, new Insets(0, 0, 0, 0), 0, 0));
      components.add(component);
      myOneLineComponents = components.toArray(new OneLineComponent[0]);
      return buf.toString();
    }
  }

  private class OneLineComponent extends JPanel {
    JLabel myLabel = new JLabel("", SwingConstants.LEFT);
    private boolean isDisabledBeforeHighlight = false;

    private OneLineComponent(){
      super(new GridBagLayout());

      myLabel.setOpaque(true);
      myLabel.setFont(NORMAL_FONT);
      if (myRequestFocus)
        myLabel.setFocusable(true);

      add(myLabel, new GridBagConstraints(0, 0, 1, 1, 1, 1, GridBagConstraints.WEST, GridBagConstraints.NONE,
                                          new Insets(0, 0, 0, 0), 0, 0));
    }

    @Override
    public String toString() {
      return myLabel.getText();
    }

    private String setup(String text,
                         boolean isDisabled,
                         boolean isStrikeout,
                         Color background, @Nullable TextRange range) {
      Map<TextRange, ParameterInfoUIContextEx.Flag> flagsMap = new TreeMap<>(TEXT_RANGE_COMPARATOR);
      if (range != null)
        flagsMap.put(range, ParameterInfoUIContextEx.Flag.HIGHLIGHT);
      if (isDisabled)
        flagsMap.put(TextRange.create(0, text.length()), ParameterInfoUIContextEx.Flag.DISABLE);
      if (isStrikeout)
        flagsMap.put(TextRange.create(0, text.length()), ParameterInfoUIContextEx.Flag.STRIKEOUT);
      return setup(text, flagsMap, background);
    }

    private String setup(@NotNull String text, @NotNull Map<TextRange, ParameterInfoUIContextEx.Flag> flagsMap, @NotNull Color background) {
      if (flagsMap.isEmpty()) {
        return doSetup(text, background);
      }
      else {
        String labelText = buildLabelText(text, flagsMap);
        return doSetup(labelText, background);
      }
    }

    private String doSetup(@NotNull String text, @NotNull Color background) {
      myLabel.setBackground(background);
      setBackground(background);

      myLabel.setForeground(FOREGROUND);

      myLabel.setText(XmlStringUtil.wrapInHtml(text));
      return myLabel.getText();
    }

    private String buildLabelText(@NotNull final String text, @NotNull final Map<TextRange, ParameterInfoUIContextEx.Flag> flagsMap) {
      final StringBuilder labelText = new StringBuilder(text);
      final String disabledTag = getTagValue(ParameterInfoUIContextEx.Flag.DISABLE);

      final Map<Integer, Integer> faultMap = new HashMap<>();
      if (isDisabledBeforeHighlight) {
        final String tag = getOpeningTag(disabledTag);
        labelText.insert(0, tag);
        faultMap.put(0, tag.length());
      }

      for (Map.Entry<TextRange, ParameterInfoUIContextEx.Flag> entry : flagsMap.entrySet()) {
        final TextRange highlightRange = entry.getKey();
        final ParameterInfoUIContextEx.Flag flag = entry.getValue();

        final String tagValue = getTagValue(flag);
        final String tag = getOpeningTag(tagValue);

        int startOffset = highlightRange.getStartOffset();
        int endOffset = highlightRange.getEndOffset() + tag.length();

        for (Map.Entry<Integer, Integer> entry1 : faultMap.entrySet()) {
          if (entry1.getKey() < highlightRange.getStartOffset()) {
            startOffset += entry1.getValue();
          }
          if (entry1.getKey() < highlightRange.getEndOffset()) {
            endOffset += entry1.getValue();
          }
        }

        if (flag == ParameterInfoUIContextEx.Flag.HIGHLIGHT && isDisabledBeforeHighlight) {
          final String disableCloseTag = getClosingTag(disabledTag);
          labelText.insert(startOffset, disableCloseTag);
          faultMap.put(highlightRange.getStartOffset(), disableCloseTag.length());
        }

        labelText.insert(startOffset, tag);
        faultMap.put(highlightRange.getStartOffset(), tag.length());

        final String endTag = getClosingTag(tagValue);
        labelText.insert(endOffset, endTag);
        faultMap.put(highlightRange.getEndOffset(), endTag.length());

      }
      return labelText.toString();
    }

    public void setDisabledBeforeHighlight() {
      isDisabledBeforeHighlight = true;
    }
  }

  private static String getOpeningTag(@NotNull String value) {
    return "<" + value + ">";
  }

  private static String getClosingTag(@NotNull String value) {
    int index = value.indexOf(' ');
    return "</" + (0 <= index ? value.substring(0, index) : value) + ">";
  }

  private static String getTagValue(@NotNull ParameterInfoUIContextEx.Flag flag) {
    if (flag == ParameterInfoUIContextEx.Flag.HIGHLIGHT) return "b color=" + ColorUtil.toHex(HIGHLIGHTED_COLOR);
    if (flag == ParameterInfoUIContextEx.Flag.DISABLE) return "font color=" + ColorUtil.toHex(DISABLED_COLOR);
    if (flag == ParameterInfoUIContextEx.Flag.STRIKEOUT) return "strike";
    throw new IllegalArgumentException("flag=" + flag);
  }
}<|MERGE_RESOLUTION|>--- conflicted
+++ resolved
@@ -94,11 +94,7 @@
     super(new BorderLayout());
     myRequestFocus = requestFocus;
 
-<<<<<<< HEAD
-    if (!ApplicationManager.getApplication().isHeadlessEnvironment()) {
-=======
     if (!ApplicationManager.getApplication().isUnitTestMode() && !ApplicationManager.getApplication().isHeadlessEnvironment()) {
->>>>>>> a1e98120
       JComponent editorComponent = editor.getComponent();
       JLayeredPane layeredPane = editorComponent.getRootPane().getLayeredPane();
       myWidthLimit = layeredPane.getWidth();
@@ -203,7 +199,7 @@
     private int i;
     private Function<String, String> myEscapeFunction;
     private final ParameterInfoController.Model result = new ParameterInfoController.Model();
-    
+
     MyParameterContext(boolean singleParameterInfo) {
       mySingleParameterInfo = singleParameterInfo;
     }
