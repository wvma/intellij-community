/*
 * Copyright 2000-2009 JetBrains s.r.o.
 *
 * Licensed under the Apache License, Version 2.0 (the "License");
 * you may not use this file except in compliance with the License.
 * You may obtain a copy of the License at
 *
 * http://www.apache.org/licenses/LICENSE-2.0
 *
 * Unless required by applicable law or agreed to in writing, software
 * distributed under the License is distributed on an "AS IS" BASIS,
 * WITHOUT WARRANTIES OR CONDITIONS OF ANY KIND, either express or implied.
 * See the License for the specific language governing permissions and
 * limitations under the License.
 */
package com.intellij.util;

import gnu.trove.THashSet;
import gnu.trove.TObjectHashingStrategy;
import org.jetbrains.annotations.NotNull;

import java.util.ArrayList;
import java.util.Collection;
import java.util.HashSet;
import java.util.Set;

/**
 * @author max
 */
public class CommonProcessors {
  public static class CollectProcessor<T> implements Processor<T> {
    private final Collection<T> myCollection;

    public CollectProcessor(Collection<T> collection) {
      myCollection = collection;
    }

    public CollectProcessor() {
      myCollection = new ArrayList<T>();
    }

    @Override
    public boolean process(T t) {
      if (accept(t)) {
        myCollection.add(t);
      }
      return true;
    }

    protected boolean accept(T t) {
      return true;
    }

    public T[] toArray(T[] a) {
      return myCollection.toArray(a);
    }

    public Collection<T> getResults() {
      return myCollection;
    }

<<<<<<< HEAD
    public static class Sync<T> extends CollectProcessor<T> {
      public Sync(final Collection<T> collection) {
        super(collection);
      }

      public Sync() {
      }

      @Override
      public synchronized boolean process(final T t) {
        return super.process(t);
      }
    }
=======
>>>>>>> 12049a7e
  }

  @NotNull
  public static <T> Processor<T> notNullProcessor(@NotNull final Processor<T> processor) {
    return new Processor<T>() {
      @Override
      public boolean process(@NotNull T t) {
        return processor.process(t);
      }
    };
  }


  public static class CollectUniquesProcessor<T> implements Processor<T> {
    private final Set<T> myCollection;

    public CollectUniquesProcessor() {
      myCollection = new HashSet<T>();
    }

    @Override
    public boolean process(T t) {
      myCollection.add(t);
      return true;
    }

    public T[] toArray(T[] a) {
      return myCollection.toArray(a);
    }

    public Collection<T> getResults() {
      return myCollection;
    }
  }
  public static class UniqueProcessor<T> implements Processor<T> {
    private final Set<T> processed;
    private final Processor<T> myDelegate;

    public UniqueProcessor(Processor<T> delegate) {
      this(delegate, TObjectHashingStrategy.CANONICAL);
    }
    public UniqueProcessor(Processor<T> delegate, TObjectHashingStrategy<T> strategy) {
      myDelegate = delegate;
      processed = new THashSet<T>(strategy);
    }

    @Override
    public boolean process(T t) {
      synchronized (processed) {
        if (!processed.add(t)) {
          return true;
        }
      }
      return myDelegate.process(t);
    }
  }

  public abstract static class FindProcessor<T> implements Processor<T> {
    private T myValue = null;

    public boolean isFound() {
      return myValue != null;
    }

    public T getFoundValue() {
      return myValue;
    }

    @Override
    public boolean process(T t) {
      if (accept(t)) {
        myValue = t;
        return false;
      }
      else return true;
    }

    protected abstract boolean accept(T t);
  }

  public static class FindFirstProcessor<T> extends FindProcessor<T> {

    @Override
    protected boolean accept(T t) {
      return true;
    }
  }

  private static final Processor FALSE = new Processor<Object>() {
    @Override
    public boolean process(Object t) {
      return false;
    }
  };
  private static final Processor TRUE = new Processor<Object>() {
    @Override
    public boolean process(Object t) {
      return true;
    }
  };

  @SuppressWarnings({"unchecked"})
  public static <T> Processor<T> alwaysFalse() {
    return FALSE;
  }
  @SuppressWarnings({"unchecked"})
  public static <T> Processor<T> alwaysTrue() {
    return TRUE;
  }
}<|MERGE_RESOLUTION|>--- conflicted
+++ resolved
@@ -59,22 +59,6 @@
       return myCollection;
     }
 
-<<<<<<< HEAD
-    public static class Sync<T> extends CollectProcessor<T> {
-      public Sync(final Collection<T> collection) {
-        super(collection);
-      }
-
-      public Sync() {
-      }
-
-      @Override
-      public synchronized boolean process(final T t) {
-        return super.process(t);
-      }
-    }
-=======
->>>>>>> 12049a7e
   }
 
   @NotNull
