package org.jetbrains.protocolModelGenerator

import com.intellij.openapi.util.text.StringUtil
import com.intellij.util.containers.ContainerUtil
import com.intellij.util.containers.isNullOrEmpty
import gnu.trove.THashMap
import org.jetbrains.io.JsonReaderEx
import org.jetbrains.jsonProtocol.*
import org.jetbrains.protocolReader.TextOutput
import java.io.ByteArrayOutputStream
import java.io.InputStream
import java.net.URL
import java.nio.file.FileSystems
import java.nio.file.Files
import java.util.*

fun main(args: Array<String>) {
  val outputDir = args[0]
  val roots = IntRange(3, args.size - 1).map {
    val schemaUrl = args[it]
    val bytes: ByteArray
    if (schemaUrl.startsWith("http")) {
      bytes = loadBytes(URL(schemaUrl).openStream())
    }
    else {
      bytes = Files.readAllBytes(FileSystems.getDefault().getPath(schemaUrl))
    }
    val reader = JsonReaderEx(bytes.toString(Charsets.UTF_8))
    reader.isLenient = true
    ProtocolSchemaReaderImpl().parseRoot(reader)
  }
  val mergedRoot = if (roots.size == 1) roots[0] else object : ProtocolMetaModel.Root {
    override val version: ProtocolMetaModel.Version?
      get() = roots[0].version

    override fun domains(): List<ProtocolMetaModel.Domain> {
      return ContainerUtil.concat(roots.map { it.domains() })
    }
  }
  Generator(outputDir, args[1], args[2], mergedRoot)
}

private fun loadBytes(stream: InputStream): ByteArray {
  val buffer = ByteArrayOutputStream(Math.max(stream.available(), 16 * 1024))
  val bytes = ByteArray(1024 * 20)
  while (true) {
    val n = stream.read(bytes, 0, bytes.size)
    if (n <= 0) {
      break
    }
    buffer.write(bytes, 0, n)
  }
  buffer.close()
  return buffer.toByteArray()
}

internal class Naming(val inputPackage: String, val requestClassName: String) {
  val params = ClassNameScheme.Output("", inputPackage)
  val additionalParam = ClassNameScheme.Output("", inputPackage)
  val outputTypedef: ClassNameScheme = ClassNameScheme.Output("Typedef", inputPackage)

  val commandResult = ClassNameScheme.Input("Result", inputPackage)
  val eventData = ClassNameScheme.Input("EventData", inputPackage)
  val inputValue = ClassNameScheme.Input("Value", inputPackage)
  val inputEnum = ClassNameScheme.Input("", inputPackage)
  val inputTypedef = ClassNameScheme.Input("Typedef", inputPackage)

  val commonTypedef = ClassNameScheme.Common("Typedef", inputPackage)
}

/**
 * Read metamodel and generates set of files with Java classes/interfaces for the protocol.
 */
internal class Generator(outputDir: String, private val rootPackage: String, requestClassName: String, metamodel: ProtocolMetaModel.Root) {
  val jsonProtocolParserClassNames = ArrayList<String>()
  val parserRootInterfaceItems = ArrayList<ParserRootInterfaceItem>()
  val typeMap = TypeMap()

  val nestedTypeMap = THashMap<NamePath, StandaloneType>()

  val fileSet = FileSet(FileSystems.getDefault().getPath(outputDir))
  val naming = Naming(rootPackage, requestClassName)

  init {
    val domainList = metamodel.domains()
    val domainGeneratorMap = THashMap<String, DomainGenerator>()

    for (domain in domainList) {
      if (!INCLUDED_DOMAINS.contains(domain.domain())) {
        System.out.println("Domain skipped: ${domain.domain()}")
        continue
      }

      val fileUpdater = fileSet.createFileUpdater("${StringUtil.nullize(domain.domain()) ?: "protocol"}.kt")
      val out = fileUpdater.out

      out.append("// Generated source").newLine().append("package ").append(getPackageName(rootPackage, domain.domain())).newLine().newLine()
      out.append("import org.jetbrains.jsonProtocol.*").newLine()
      out.append("import org.jetbrains.io.JsonReaderEx").newLine()

      val domainGenerator = DomainGenerator(this, domain, fileUpdater)
      domainGeneratorMap.put(domain.domain(), domainGenerator)
      domainGenerator.registerTypes()

      out.newLine()

      System.out.println("Domain generated: ${domain.domain()}")
    }

    typeMap.domainGeneratorMap = domainGeneratorMap

    for (domainGenerator in domainGeneratorMap.values) {
      domainGenerator.generateCommandsAndEvents()
    }

    val sharedFileUpdater = if (domainGeneratorMap.size == 1) {
      domainGeneratorMap.values.first().fileUpdater
    }
    else {
      val fileUpdater = fileSet.createFileUpdater("protocol.kt")
      val out = fileUpdater.out
      out.append("// Generated source").newLine().append("package ").append(rootPackage).newLine().newLine()
      out.append("import org.jetbrains.jsonProtocol.*").newLine()
      out.append("import org.jetbrains.io.JsonReaderEx").newLine()
      fileUpdater
    }
    typeMap.generateRequestedTypes()
    generateParserInterfaceList(sharedFileUpdater.out)
    generateParserRoot(parserRootInterfaceItems, sharedFileUpdater.out)
    fileSet.deleteOtherFiles()

    for (domainGenerator in domainGeneratorMap.values) {
      domainGenerator.fileUpdater.update()
    }

    if (domainGeneratorMap.size != 1) {
      sharedFileUpdater.update()
    }
  }

  fun resolveType(itemDescriptor: ItemDescriptor, scope: ResolveAndGenerateScope): TypeDescriptor {
    return switchByType(itemDescriptor, object : TypeVisitor<TypeDescriptor> {
      override fun visitRef(refName: String) = TypeDescriptor(resolveRefType(scope.getDomainName(), refName, scope.getTypeDirection()), itemDescriptor)

      override fun visitBoolean() = TypeDescriptor(BoxableType.BOOLEAN, itemDescriptor)

      override fun visitEnum(enumConstants: List<String>): TypeDescriptor {
        assert(scope is MemberScope)
        return TypeDescriptor((scope as MemberScope).generateEnum(itemDescriptor.description, enumConstants), itemDescriptor)
      }

      override fun visitString() = TypeDescriptor(BoxableType.STRING, itemDescriptor)

      override fun visitInteger() = TypeDescriptor(BoxableType.INT, itemDescriptor)

      override fun visitNumber() = TypeDescriptor(BoxableType.NUMBER, itemDescriptor)

      override fun visitMap() = TypeDescriptor(BoxableType.MAP, itemDescriptor)

      override fun visitArray(items: ProtocolMetaModel.ArrayItemType): TypeDescriptor {
        val type = scope.resolveType(items).type
        return TypeDescriptor(ListType(type), itemDescriptor, type == BoxableType.ANY_STRING)
      }

      override fun visitObject(properties: List<ProtocolMetaModel.ObjectProperty>?) = TypeDescriptor(scope.generateNestedObject(itemDescriptor.description, properties), itemDescriptor)

      override fun visitUnknown() = TypeDescriptor(BoxableType.STRING, itemDescriptor, true)
    })
  }

  private fun generateParserInterfaceList(out: TextOutput) {
    // write classes in stable order
    Collections.sort(jsonProtocolParserClassNames)

    out.newLine().newLine().append("val PARSER_CLASSES = arrayOf(").newLine()
    for (name in jsonProtocolParserClassNames) {
      out.append("  ").append(name).append("::class.java")
      if (name != jsonProtocolParserClassNames.last()) {
        out.append(',')
      }
      out.newLine()
    }
    out.append(')')
  }

  private fun generateParserRoot(parserRootInterfaceItems: List<ParserRootInterfaceItem>, out: TextOutput) {
    // write classes in stable order
    Collections.sort<ParserRootInterfaceItem>(parserRootInterfaceItems)

    out.newLine().newLine().append("interface ").append(READER_INTERFACE_NAME).append(" : org.jetbrains.jsonProtocol.ResponseResultReader").openBlock()
    for (item in parserRootInterfaceItems) {
      item.writeCode(out)
      out.newLine()
    }
    out.append("override fun readResult(methodName: String, reader: org.jetbrains.io.JsonReaderEx): Any? = ")
    out.append("when (methodName)").block {
      for (item in parserRootInterfaceItems) {
        out.append('"')
        if (!item.domain.isEmpty()) {
          out.append(item.domain).append('.')
        }
        out.append(item.name).append('"').append(" -> ")
        item.appendReadMethodName(out)
        out.append("(reader)").newLine()
      }
      out.append("else -> null")
    }

    out.closeBlock()
  }

  /**
   * Resolve absolute (DOMAIN.TYPE) or relative (TYPE) type name
   */
  private fun resolveRefType(scopeDomainName: String, refName: String, direction: TypeData.Direction): BoxableType {
    val pos = refName.indexOf('.')
    val domainName: String
    val shortName: String
    if (pos == -1) {
      domainName = scopeDomainName
      shortName = refName
    }
    else {
      domainName = refName.substring(0, pos)
      shortName = refName.substring(pos + 1)
    }
    return typeMap.resolve(domainName, shortName, direction)!!
  }
}

val READER_INTERFACE_NAME = "ProtocolResponseReader"

private val INCLUDED_DOMAINS = arrayOf("CSS", "Debugger", "DOM", "Inspector", "Log", "Network", "Page", "Runtime", "ServiceWorker",
<<<<<<< HEAD
                                       "Tracing", "Target", "Overlay", "Console", "DOMDebugger", "Profiler")
=======
                                       "Tracing", "Target", "Overlay", "Console", "DOMDebugger", "HeapProfiler")
>>>>>>> 9c814736

fun generateMethodNameSubstitute(originalName: String, out: TextOutput): String {
  if (originalName != "this") {
    return originalName
  }
  out.append("@org.jetbrains.jsonProtocol.ProtocolName(\"").append(originalName).append("\")").newLine()
  return "get${Character.toUpperCase(originalName.get(0))}${originalName.substring(1)}"
}

fun capitalizeFirstChar(s: String): String {
  if (!s.isEmpty() && s.get(0).isLowerCase()) {
    return s.get(0).toUpperCase() + s.substring(1)
  }
  return s
}

fun <R> switchByType(typedObject: ItemDescriptor, visitor: TypeVisitor<R>): R {
  val refName = if (typedObject is ItemDescriptor.Referenceable) typedObject.ref else null
  if (refName != null) {
    return visitor.visitRef(refName)
  }
  val typeName = typedObject.type
  return when (typeName) {
    BOOLEAN_TYPE -> visitor.visitBoolean()
    STRING_TYPE -> if (typedObject.enum == null) visitor.visitString() else visitor.visitEnum(typedObject.enum!!)
    INTEGER_TYPE, "int" -> visitor.visitInteger()
    NUMBER_TYPE -> visitor.visitNumber()
    ARRAY_TYPE -> visitor.visitArray(typedObject.items!!)
    OBJECT_TYPE -> {
      if (typedObject !is ItemDescriptor.Type) {
        visitor.visitObject(null)
      }
      else {
        val properties = typedObject.properties
        return if (properties.isNullOrEmpty()) visitor.visitMap() else visitor.visitObject(properties)
      }
    }
    ANY_TYPE, UNKNOWN_TYPE -> return visitor.visitUnknown()
    else -> throw RuntimeException("Unrecognized type $typeName")
  }
}<|MERGE_RESOLUTION|>--- conflicted
+++ resolved
@@ -231,11 +231,7 @@
 val READER_INTERFACE_NAME = "ProtocolResponseReader"
 
 private val INCLUDED_DOMAINS = arrayOf("CSS", "Debugger", "DOM", "Inspector", "Log", "Network", "Page", "Runtime", "ServiceWorker",
-<<<<<<< HEAD
-                                       "Tracing", "Target", "Overlay", "Console", "DOMDebugger", "Profiler")
-=======
-                                       "Tracing", "Target", "Overlay", "Console", "DOMDebugger", "HeapProfiler")
->>>>>>> 9c814736
+                                       "Tracing", "Target", "Overlay", "Console", "DOMDebugger", "Profiler", "HeapProfiler")
 
 fun generateMethodNameSubstitute(originalName: String, out: TextOutput): String {
   if (originalName != "this") {
