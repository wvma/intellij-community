--- conflicted
+++ resolved
@@ -283,18 +283,8 @@
         openView(usageView);
         final Usage firstUsage = myFirstUsage.get();
         if (firstUsage != null) {
-<<<<<<< HEAD
           final UsageView finalUsageView = usageView;
-          ApplicationManager.getApplication().runReadAction(new Runnable() {
-            @Override
-            public void run() {
-              finalUsageView.appendUsage(firstUsage);
-            }
-          });
-=======
-          final UsageViewImpl finalUsageView = usageView;
           ApplicationManager.getApplication().runReadAction(() -> finalUsageView.appendUsage(firstUsage));
->>>>>>> bd50525b
         }
       }
       else {
@@ -305,25 +295,12 @@
     return null;
   }
 
-<<<<<<< HEAD
   private void openView(@NotNull final UsageView usageView) {
-    SwingUtilities.invokeLater(new Runnable() {
-      @Override
-      public void run() {
-        if (myProject.isDisposed()) return;
-        myUsageViewManager.addContent(usageView, myPresentation);
-        if (myListener != null) {
-          myListener.usageViewCreated(usageView);
-        }
-        myUsageViewManager.showToolWindow(false);
-=======
-  private void openView(@NotNull final UsageViewImpl usageView) {
     SwingUtilities.invokeLater(() -> {
       if (myProject.isDisposed()) return;
       myUsageViewManager.addContent(usageView, myPresentation);
       if (myListener != null) {
         myListener.usageViewCreated(usageView);
->>>>>>> bd50525b
       }
       myUsageViewManager.showToolWindow(false);
     });
@@ -364,17 +341,13 @@
 
       boolean incrementCounter = !UsageViewManager.isSelfUsage(usage, mySearchFor);
 
-<<<<<<< HEAD
-          final UsageView usageView = getUsageView(indicator);
-=======
       if (incrementCounter) {
         final int usageCount = myUsageCountWithoutDefinition.incrementAndGet();
         if (usageCount == 1 && !myProcessPresentation.isShowPanelIfOnlyOneUsage()) {
           myFirstUsage.compareAndSet(null, usage);
         }
->>>>>>> bd50525b
-
-        final UsageViewImpl usageView = getUsageView(indicator1);
+
+          final UsageView usageView = getUsageView(indicator1);
 
         TooManyUsagesStatus tooManyUsagesStatus= TooManyUsagesStatus.getFrom(indicator1);
         if (usageCount > UsageLimitUtil.USAGES_LIMIT && tooManyUsagesStatus.switchTooManyUsagesStatus()) {
