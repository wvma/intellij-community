--- conflicted
+++ resolved
@@ -7,14 +7,9 @@
 import org.jetbrains.kotlin.analysis.api.permissions.KaAllowAnalysisOnEdt
 import org.jetbrains.kotlin.analysis.api.permissions.allowAnalysisFromWriteAction
 import org.jetbrains.kotlin.analysis.api.permissions.allowAnalysisOnEdt
-<<<<<<< HEAD
 import org.jetbrains.kotlin.analysis.api.symbols.KaClassKind
 import org.jetbrains.kotlin.analysis.api.symbols.KaNamedClassOrObjectSymbol
 import org.jetbrains.kotlin.analysis.api.symbols.KtSymbolOrigin
-=======
-import org.jetbrains.kotlin.analysis.api.symbols.KtClassKind
-import org.jetbrains.kotlin.analysis.api.symbols.KtNamedClassOrObjectSymbol
->>>>>>> f8d0b80e
 import org.jetbrains.kotlin.descriptors.Modality
 import org.jetbrains.kotlin.idea.base.analysis.api.utils.isJavaSourceOrLibrary
 import org.jetbrains.kotlin.idea.liveTemplates.macro.AbstractAnonymousSuperMacro
@@ -33,15 +28,9 @@
                         .filter { shouldSuggest(it) }
                         .filter { symbol ->
                             when (symbol.classKind) {
-<<<<<<< HEAD
                                 KaClassKind.CLASS -> symbol.modality in listOf(Modality.OPEN, Modality.ABSTRACT)
                                 KaClassKind.INTERFACE -> true
-                                KaClassKind.ANNOTATION_CLASS -> symbol.origin != KtSymbolOrigin.JAVA
-=======
-                                KtClassKind.CLASS -> symbol.modality in listOf(Modality.OPEN, Modality.ABSTRACT)
-                                KtClassKind.INTERFACE -> true
-                                KtClassKind.ANNOTATION_CLASS -> !symbol.origin.isJavaSourceOrLibrary()
->>>>>>> f8d0b80e
+                                KaClassKind.ANNOTATION_CLASS -> !symbol.origin.isJavaSourceOrLibrary()
                                 else -> false
                             }
                         }
