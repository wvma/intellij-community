--- conflicted
+++ resolved
@@ -18,36 +18,12 @@
         KtStringTemplateExpression::class
     ) {
 
-<<<<<<< HEAD
     class Context(val isString: Boolean)
 
     override fun getProblemDescription(element: KtStringTemplateExpression, context: Context): String =
         KotlinBundle.message("remove.single.expression.string.template")
 
     override fun getActionFamilyName(): String = KotlinBundle.message("remove.single.expression.string.template")
-=======
-    override fun getApplicator(): KotlinApplicator<KtStringTemplateExpression, Input> = applicator {
-        familyAndActionName(KotlinBundle.lazyMessage("remove.single.expression.string.template"))
-        isApplicableByPsi { stringTemplateExpression: KtStringTemplateExpression ->
-            stringTemplateExpression.singleExpressionOrNull() != null
-        }
-        applyTo { stringTemplateExpression, input ->
-            // Note that we do not reuse the result of `stringTemplateExpression.singleExpressionOrNull()`
-            // from `getInputProvider()` method because PsiElement may become invalidated between read actions
-            // e.g., it may be reparsed and recreated and old reference will become stale and invalid.
-            val expression = stringTemplateExpression.singleExpressionOrNull() ?: return@applyTo
-
-            val newElement = if (input.isString) {
-                expression
-            } else {
-                KtPsiFactory(stringTemplateExpression.project).createExpressionByPattern(
-                    pattern = "$0.$1()", expression, "toString"
-                )
-            }
-            stringTemplateExpression.replace(newElement)
-        }
-    }
->>>>>>> 293055dc
 
     override fun getApplicabilityRange(): KotlinApplicabilityRange<KtStringTemplateExpression> = ApplicabilityRanges.SELF
 
@@ -65,12 +41,14 @@
         // e.g., it may be reparsed and recreated and old reference will become stale and invalid.
         val expression = element.singleExpressionOrNull() ?: return
 
-        val newElement = if (context.isString) {
-            expression
-        } else {
-            KtPsiFactory(element).createExpressionByPattern(
-                pattern = "$0.$1()", expression, "toString"
-            )
+            val newElement = if (context.isString) {
+                expression
+            } else {
+                KtPsiFactory(stringTemplateExpression.project).createExpressionByPattern(
+                    pattern = "$0.$1()", expression, "toString"
+                )
+            }
+            stringTemplateExpression.replace(newElement)
         }
         element.replace(newElement)
     }
