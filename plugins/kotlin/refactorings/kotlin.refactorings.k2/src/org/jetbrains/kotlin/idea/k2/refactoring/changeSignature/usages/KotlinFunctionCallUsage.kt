// Copyright 2000-2022 JetBrains s.r.o. and contributors. Use of this source code is governed by the Apache 2.0 license that can be found in the LICENSE file.

package org.jetbrains.kotlin.idea.k2.refactoring.changeSignature.usages

import com.intellij.psi.*
import com.intellij.psi.util.PsiSuperMethodUtil
import com.intellij.psi.util.PsiTreeUtil
import com.intellij.psi.util.PsiUtil
import com.intellij.refactoring.changeSignature.CallerUsageInfo
import com.intellij.refactoring.changeSignature.ChangeInfo
import com.intellij.usageView.UsageInfo
import com.intellij.util.containers.ContainerUtil
import org.jetbrains.kotlin.analysis.api.analyze
import org.jetbrains.kotlin.analysis.api.resolution.KaErrorCallInfo
import org.jetbrains.kotlin.analysis.api.resolution.KaExplicitReceiverValue
import org.jetbrains.kotlin.analysis.api.resolution.KaImplicitReceiverValue
import org.jetbrains.kotlin.analysis.api.resolution.singleFunctionCallOrNull
import org.jetbrains.kotlin.analysis.api.permissions.KaAllowAnalysisFromWriteAction
import org.jetbrains.kotlin.analysis.api.permissions.KaAllowAnalysisOnEdt
import org.jetbrains.kotlin.analysis.api.permissions.allowAnalysisFromWriteAction
import org.jetbrains.kotlin.analysis.api.permissions.allowAnalysisOnEdt
import org.jetbrains.kotlin.analysis.api.symbols.KaAnonymousObjectSymbol
import org.jetbrains.kotlin.analysis.api.symbols.KaClassifierSymbol
import org.jetbrains.kotlin.analysis.api.symbols.KaValueParameterSymbol
import org.jetbrains.kotlin.asJava.toLightMethods
import org.jetbrains.kotlin.config.LanguageFeature
import org.jetbrains.kotlin.idea.base.analysis.api.utils.defaultValue
import org.jetbrains.kotlin.idea.base.projectStructure.languageVersionSettings
import org.jetbrains.kotlin.idea.base.psi.replaced
import org.jetbrains.kotlin.idea.k2.refactoring.canMoveLambdaOutsideParentheses
import org.jetbrains.kotlin.idea.k2.refactoring.changeSignature.KotlinChangeInfoBase
import org.jetbrains.kotlin.idea.k2.refactoring.changeSignature.KotlinParameterInfo
import org.jetbrains.kotlin.idea.k2.refactoring.introduce.introduceVariable.K2IntroduceVariableHandler
import org.jetbrains.kotlin.idea.refactoring.isInsideOfCallerBody
import org.jetbrains.kotlin.idea.refactoring.moveFunctionLiteralOutsideParentheses
import org.jetbrains.kotlin.idea.refactoring.replaceListPsiAndKeepDelimiters
import org.jetbrains.kotlin.idea.search.KotlinSearchUsagesSupport
import org.jetbrains.kotlin.name.Name
import org.jetbrains.kotlin.psi.*
import org.jetbrains.kotlin.psi.psiUtil.collectDescendantsOfType
import org.jetbrains.kotlin.psi.psiUtil.getParentOfTypeAndBranch
import org.jetbrains.kotlin.psi.psiUtil.getPossiblyQualifiedCallExpression
import org.jetbrains.kotlin.psi.psiUtil.getQualifiedExpressionForSelector
import org.jetbrains.kotlin.psi.psiUtil.getStrictParentOfType
import org.jetbrains.kotlin.types.expressions.OperatorConventions
import org.jetbrains.kotlin.utils.addToStdlib.safeAs
import org.jetbrains.kotlin.utils.sure

internal class KotlinFunctionCallUsage(
    element: KtCallElement,
    private val callee: PsiElement
) : UsageInfo(element), KotlinBaseChangeSignatureUsage {

    @OptIn(KaAllowAnalysisFromWriteAction::class, KaAllowAnalysisOnEdt::class)
    private val indexToExpMap: Map<Int, SmartPsiElementPointer<KtExpression>>? = allowAnalysisFromWriteAction {
        allowAnalysisOnEdt {
            analyze(element) {
                val ktCall = element.resolveCallOld()
                val functionCall = ktCall?.singleFunctionCallOrNull()
                    ?: return@allowAnalysisOnEdt null
                val partiallyAppliedSymbol = functionCall.partiallyAppliedSymbol
                if (ktCall is KaErrorCallInfo && partiallyAppliedSymbol.signature.valueParameters.size != element.valueArguments.size) {
                    //don't update broken call sites e.g. if new parameter is added as follows
                    //first add new argument to all function usages and only then call refactoring to update function hierarchy
                    return@allowAnalysisOnEdt null
                }
                val receiverOffset = if (callee is KtCallableDeclaration && callee.receiverTypeReference != null) 1 else 0
                val map = mutableMapOf<Int, SmartPsiElementPointer<KtExpression>>()

                val oldIdxMap: Map<KaValueParameterSymbol, Int> = partiallyAppliedSymbol.signature.valueParameters.mapIndexed { idx, s -> s.symbol to (idx + receiverOffset) }.toMap()
                functionCall.argumentMapping.forEach { (expr, variableSymbol) ->
                    map[oldIdxMap[variableSymbol.symbol]!!] = expr.createSmartPointer()
                }
                for (entry in oldIdxMap.entries) {
                    if (!map.containsKey(entry.value)) {
                        entry.key.defaultValue?.let {
                            //create copy because the (unused) parameter might be removed during introduce parameter refactoring
                            map[entry.value] = (it.copy() as KtExpression).createSmartPointer()
                        }
                    }
                }
                val receiver = ((partiallyAppliedSymbol.extensionReceiver
                    ?: partiallyAppliedSymbol.dispatchReceiver) as? KaExplicitReceiverValue)?.expression
                if (receiver != null) {
                    val receiverPointer = receiver.createSmartPointer()
                    if (receiverOffset > 0) map[0] = receiverPointer
                    map[Int.MAX_VALUE] = receiverPointer
                } else {
                    val symbol = ((partiallyAppliedSymbol.extensionReceiver
<<<<<<< HEAD
                        ?: partiallyAppliedSymbol.dispatchReceiver) as? KtImplicitReceiverValue)?.symbol
                    val thisText = if (symbol is KaClassifierSymbol && symbol !is KaAnonymousObjectSymbol) {
=======
                        ?: partiallyAppliedSymbol.dispatchReceiver) as? KaImplicitReceiverValue)?.symbol
                    val thisText = if (symbol is KtClassifierSymbol && symbol !is KtAnonymousObjectSymbol) {
>>>>>>> f8d0b80e
                        "this@" + symbol.name!!.asString()
                    } else {
                        "this"
                    }
                    map[Int.MAX_VALUE] = KtPsiFactory.contextual(callee).createExpression(thisText).createSmartPointer()
                }
                return@allowAnalysisOnEdt map
            }
        }
    }

    @OptIn(KaAllowAnalysisFromWriteAction::class, KaAllowAnalysisOnEdt::class)
    private val extensionReceiver: String? =
        allowAnalysisFromWriteAction {
            allowAnalysisOnEdt {
                analyze(element) {
                    val partiallyAppliedSymbol = element.resolveCallOld()?.singleFunctionCallOrNull()?.partiallyAppliedSymbol
                    when (val receiver = partiallyAppliedSymbol?.extensionReceiver) {
                        is KaExplicitReceiverValue -> receiver.expression.text
                        is KaImplicitReceiverValue -> {
                            val symbol = receiver.symbol
                            val thisText = if (symbol is KaClassifierSymbol && symbol !is KaAnonymousObjectSymbol) {
                                "this@" + symbol.name!!.asString()
                            } else {
                                "this"
                            }
                            thisText
                        }
                        else -> null
                    }
                }
            }
        }

    override fun processUsage(
      changeInfo: KotlinChangeInfoBase,
      element: KtElement,
      allUsages: Array<out UsageInfo>
    ): KtElement? {
        if (element !is KtCallElement) return null
        processUsageAndGetResult(changeInfo, element, allUsages)
        return null
    }

    fun processUsageAndGetResult(
        changeInfo: KotlinChangeInfoBase,
        element: KtCallElement,
        allUsages: Array<out UsageInfo>,
        skipRedundantArgumentList: Boolean = false,
    ): KtElement? {
        var result: KtElement? = element

        changeNameIfNeeded(changeInfo, element)

        if (element.valueArgumentList == null && changeInfo.isParameterSetOrOrderChanged && element.lambdaArguments.isNotEmpty()) {
            val anchor = element.typeArgumentList ?: element.calleeExpression
            if (anchor != null) {
                element.addAfter(KtPsiFactory(element.project).createCallArguments("()"), anchor)
            }
        }
        if (element.valueArgumentList != null) {
            if (changeInfo.isParameterSetOrOrderChanged) {
                result = updateArgumentsAndReceiver(changeInfo, element, allUsages, skipRedundantArgumentList)
            } else {
                changeArgumentNames(changeInfo, element)
            }
        }

        if (changeInfo.newParameters.isEmpty() && element is KtSuperTypeCallEntry) {
            val enumEntry = element.getStrictParentOfType<KtEnumEntry>()
            if (enumEntry != null && enumEntry.initializerList == element.parent) {
                val initializerList = enumEntry.initializerList
                enumEntry.deleteChildRange(enumEntry.getColon() ?: initializerList, initializerList)
            }
        }

        return result
    }

    private fun changeNameIfNeeded(changeInfo: ChangeInfo, element: KtCallElement) {
        if (!changeInfo.isNameChanged) return

        val callee = element.calleeExpression as? KtSimpleNameExpression ?: return

        callee.replace(KtPsiFactory(project).createSimpleName(changeInfo.newName))
    }

    class ArgumentInfo(
        val parameter: KotlinParameterInfo,
        val parameterIndex: Int,
        val resolvedArgument: SmartPsiElementPointer<KtExpression>?,
        val receiverValue: String?
    ) {
        val wasNamed: Boolean = (resolvedArgument?.element?.parent as? KtValueArgument)?.isNamed() == true

        var name: String? = null
            private set

        fun makeNamed() {
            name = parameter.getInheritedName(null)//todo
        }

        fun shouldSkip(): Boolean {
            val defaultValue = parameter.defaultValue
            return defaultValue != null && resolvedArgument?.let { defaultValue.text == it.element?.text } != false //&& mainValueArgument == null
        }
    }

    private fun ArgumentInfo.getArgumentByDefaultValue(
        element: KtCallElement,
        allUsages: Array<out UsageInfo>,
        psiFactory: KtPsiFactory
    ): KtValueArgument {
        val isInsideOfCallerBody = element.isInsideOfCallerBody(allUsages) { isCaller(it) }
        val defaultValueForCall = parameter.defaultValueForCall
        val argValue = when {
            isInsideOfCallerBody -> psiFactory.createExpression(parameter.name)
            defaultValueForCall != null -> substituteReferences(
                defaultValueForCall,
                parameter.defaultValueParameterReferences,
                psiFactory,
            )

            else -> null
        }

        val argName = (if (isInsideOfCallerBody) null else name)?.let { Name.identifier(it) }
        return psiFactory.createArgument(argValue ?: psiFactory.createExpression("0"), argName).apply {
            if (argValue == null) {
                getArgumentExpression()?.delete()
            }
        }
    }

    @OptIn(KaAllowAnalysisOnEdt::class, KaAllowAnalysisFromWriteAction::class)//under potemkin progress
    private fun updateArgumentsAndReceiver(
        changeInfo: KotlinChangeInfoBase,
        element: KtCallElement,
        allUsages: Array<out UsageInfo>,
        skipRedundantArgumentList: Boolean,
    ): KtElement? {
        val argumentMapping = indexToExpMap
        if (argumentMapping == null) return null
        val fullCallElement = element.getQualifiedExpressionForSelector() ?: element

        val oldArguments = element.valueArguments
        val newParameters = changeInfo.newParameters.filter { changeInfo.receiverParameterInfo != it }

        val purelyNamedCall = element is KtCallExpression && oldArguments.isNotEmpty() && oldArguments.all { it.isNamed() }

        val newReceiverInfo = changeInfo.receiverParameterInfo
        val originalReceiverInfo = changeInfo.oldReceiverInfo

        val newArgumentInfos = newParameters.asSequence().withIndex().map {
            val (index, param) = it
            val oldIndex = param.oldIndex
            val resolvedArgument = argumentMapping[oldIndex]
            val receiverValue = if (oldIndex == originalReceiverInfo?.oldIndex) {
                (if (PsiTreeUtil.isAncestor(changeInfo.method, element, false)) "${param.name}." else "") + extensionReceiver
            } else null
            ArgumentInfo(param, index, resolvedArgument, receiverValue)
        }.toList()

        val lastParameterIndex = newParameters.lastIndex
        val canMixArguments = element.languageVersionSettings.supportsFeature(LanguageFeature.MixedNamedArgumentsInTheirOwnPosition)
        var firstNamedIndex = newArgumentInfos.firstOrNull {
            !canMixArguments && it.wasNamed ||
                    it.parameter.isNewParameter && it.parameter.defaultValue != null ||
                    it.resolvedArgument is KtValueArgument && it.parameterIndex < lastParameterIndex //todo varargs
        }?.parameterIndex

        if (firstNamedIndex == null) {
            val lastNonDefaultArgIndex = (lastParameterIndex downTo 0).firstOrNull { !newArgumentInfos[it].shouldSkip() } ?: -1
            firstNamedIndex = (0..lastNonDefaultArgIndex).firstOrNull { newArgumentInfos[it].shouldSkip() }
        }

        val lastPositionalIndex = if (firstNamedIndex != null) firstNamedIndex - 1 else lastParameterIndex
        val namedRange = lastPositionalIndex + 1..lastParameterIndex
        for ((index, argument) in newArgumentInfos.withIndex()) {
            if (purelyNamedCall || argument.wasNamed || index in namedRange) {
                argument.makeNamed()
            }
        }

        val psiFactory = KtPsiFactory(element.project)

        val newArgumentList = psiFactory.createCallArguments("()").apply {
            for (argInfo in newArgumentInfos) {
                if (argInfo.shouldSkip()) continue

                val name = argInfo.name?.let { Name.identifier(it) }

                if (argInfo.receiverValue != null) {
                    addArgument(psiFactory.createArgument(psiFactory.createExpression(argInfo.receiverValue), name))
                    continue
                }

                when (val resolvedArgument = argInfo.resolvedArgument) {
                    null -> {
                        val argument = argInfo.getArgumentByDefaultValue(element, allUsages, psiFactory)
                        addArgument(argument)
                    }
                    // TODO: Support Kotlin varargs

                    else -> {
                        val expression = resolvedArgument.element ?: continue
                        var newArgument: KtValueArgument = expression.parent as KtValueArgument
                        if (newArgument.getArgumentName()?.asName != name || newArgument is KtLambdaArgument) {
                            newArgument = psiFactory.createArgument(newArgument.getArgumentExpression(), name)
                        }
                        addArgument(newArgument)
                    }
                }
            }
        }
        val receiver: PsiElement?  =
            if (newReceiverInfo?.oldIndex != originalReceiverInfo?.oldIndex && newReceiverInfo != null) {
                val receiverArgument = argumentMapping[newReceiverInfo.oldIndex]?.element
                val defaultValueForCall = newReceiverInfo.defaultValueForCall
                receiverArgument?.let { psiFactory.createExpression(it.text) }
                    ?: defaultValueForCall
                    ?: psiFactory.createExpression("_")
            } else {
                null
            }

        newArgumentList.arguments.singleOrNull()?.let {
            if (it.getArgumentExpression() == null) {
                newArgumentList.removeArgument(it)
            }
        }

        val lastOldArgument = oldArguments.lastOrNull()
        val lastNewParameter = newParameters.lastOrNull()
        val oldLastResolvedArgument = argumentMapping[lastNewParameter?.oldIndex ?: -1]?.element
        val lambdaArgumentNotTouched = lastOldArgument is KtLambdaArgument && oldLastResolvedArgument == lastOldArgument

        if (lambdaArgumentNotTouched) {
            newArgumentList.removeArgument(newArgumentList.arguments.last())
        } else {
            val lambdaArguments = element.lambdaArguments
            if (lambdaArguments.isNotEmpty()) {
                element.deleteChildRange(lambdaArguments.first(), lambdaArguments.last())
            }
        }

        val oldArgumentList = element.valueArgumentList.sure { "Argument list is expected: " + element.text }
        for (argument in replaceListPsiAndKeepDelimiters(changeInfo, oldArgumentList, newArgumentList) { arguments }.arguments) {
            if (argument.getArgumentExpression() == null) argument.delete()
        }

        var newElement: KtElement = element
        if (newReceiverInfo?.oldIndex != originalReceiverInfo?.oldIndex) {
            val replacingElement: PsiElement = if (newReceiverInfo != null) {
                psiFactory.createExpressionByPattern("$0.$1", receiver!!, element)
            } else {
                element.copy()
            }

            newElement = fullCallElement.replace(replacingElement) as KtElement
        }

        val newCallExpression = newElement.safeAs<KtExpression>()?.getPossiblyQualifiedCallExpression()
        if (newCallExpression != null && allowAnalysisFromWriteAction { allowAnalysisOnEdt { newCallExpression.canMoveLambdaOutsideParentheses(false) } }) {
            newCallExpression.moveFunctionLiteralOutsideParentheses()
        }

        //if (!skipRedundantArgumentList) {
        //    newCallExpression?.valueArgumentList?.let(::removeEmptyArgumentListIfApplicable)
        //}
        //
        return newElement
    }

    private fun changeArgumentNames(changeInfo: KotlinChangeInfoBase, element: KtCallElement) {
        for (argument in element.valueArguments) {
            val argumentName = argument.getArgumentName()
            val argumentNameExpression = argumentName?.referenceExpression ?: continue
            val referencedName = argumentNameExpression.getReferencedName()
            val oldParameterIndex = changeInfo.getOldParameterIndex(referencedName) ?: continue
            val parameterInfo = changeInfo.newParameters.find { it.oldIndex == oldParameterIndex } ?: continue
            val identifier = argumentNameExpression.getIdentifier() ?: continue
            val newName = if (callee is KtCallableDeclaration) parameterInfo.getInheritedName(callee) else parameterInfo.name
            identifier.replace(KtPsiFactory(project).createIdentifier(newName))
        }
    }

    @OptIn(KaAllowAnalysisOnEdt::class, KaAllowAnalysisFromWriteAction::class)
    private fun substituteReferences(
        expression: KtExpression,
        referenceMap: MutableMap<PsiReference, Int>,
        psiFactory: KtPsiFactory
    ): KtExpression {
        if (referenceMap.isEmpty()) return expression

        var newExpression = expression.copy() as KtExpression

        fun createNameCounterpartMap(from: KtElement, to: KtElement): Map<KtSimpleNameExpression, KtSimpleNameExpression> {
            return from.collectDescendantsOfType<KtSimpleNameExpression>().zip(to.collectDescendantsOfType<KtSimpleNameExpression>()).toMap()
        }

        val nameCounterpartMap = createNameCounterpartMap(expression, newExpression)


        fun needSeparateVariable(element: PsiElement): Boolean {
            return when {
                element is KtConstantExpression || element is KtThisExpression || element is KtSimpleNameExpression -> false
                element is KtBinaryExpression && OperatorConventions.ASSIGNMENT_OPERATIONS.contains(element.operationToken) -> true
                element is KtUnaryExpression && OperatorConventions.INCREMENT_OPERATIONS.contains(element.operationToken) -> true
                element is KtCallExpression -> true
                else -> element.children.any { needSeparateVariable(it) }
            }
        }

        val replacements = ArrayList<Pair<KtExpression, KtExpression>>()
        loop@ for ((ref, paramIdx) in referenceMap.entries) {
            var addReceiver: Boolean = paramIdx == Int.MAX_VALUE
            var argumentExpression = indexToExpMap?.get(paramIdx)?.element ?: continue

            if (argumentExpression.isPhysical &&  //don't create variable for default value expression
                needSeparateVariable(argumentExpression)
                && PsiTreeUtil.getNonStrictParentOfType(
                    element,
                    KtConstructorDelegationCall::class.java,
                    KtSuperTypeListEntry::class.java,
                    KtParameter::class.java
                ) == null
            ) {

                allowAnalysisFromWriteAction {
                    allowAnalysisOnEdt {
                        K2IntroduceVariableHandler.collectCandidateTargetContainersAndDoRefactoring(
                            project, null, argumentExpression,
                            isVar = false,
                            occurrencesToReplace = listOf(argumentExpression),
                            onNonInteractiveFinish = {
                                argumentExpression = psiFactory.createExpression(it.name!!)
                            })
                    }
                }
            }

            var expressionToReplace: KtExpression = nameCounterpartMap[ref.element] ?: continue
            val parent = expressionToReplace.parent

            if (parent is KtThisExpression) {
                expressionToReplace = parent
            }

            if (addReceiver && expressionToReplace !is KtThisExpression) {
                val callExpression = expressionToReplace.getParentOfTypeAndBranch<KtCallExpression>(true) { calleeExpression }
                when {
                    callExpression != null -> expressionToReplace = callExpression
                    parent is KtOperationExpression && parent.operationReference == expressionToReplace -> continue@loop
                }

                val replacement = psiFactory.createExpression("${argumentExpression.text}.${expressionToReplace.text}")
                replacements.add(expressionToReplace to replacement)
            } else {
                replacements.add(expressionToReplace to argumentExpression)
            }
        }

        // Sort by descending offset so that call arguments are replaced before call itself
        ContainerUtil.sort(replacements, Comparator<Pair<KtElement, KtElement>> { p1, p2 ->
            PsiUtil.compareElementsByPosition(p2.first, p1.first)
        })

        for ((expressionToReplace, replacingExpression) in replacements) {
            val replaced = expressionToReplace.replaced(replacingExpression)
            if (expressionToReplace == newExpression) {
                newExpression = replaced
            }
        }

        return newExpression
    }

}

@OptIn(KaAllowAnalysisFromWriteAction::class, KaAllowAnalysisOnEdt::class)
internal fun PsiElement.isCaller(u: Array<out UsageInfo>): Boolean {
    val callers = u.mapNotNull { (it as? CallerUsageInfo)?.element }
    val usagesSupport = KotlinSearchUsagesSupport.getInstance(project)
    return callers.contains(this) || callers.any { caller ->
        when (this) {
            is KtDeclaration -> allowAnalysisFromWriteAction {
                allowAnalysisOnEdt {
                    caller is PsiNamedElement && usagesSupport.isCallableOverride(this, caller)
                }
            }

            is PsiMethod -> caller.toLightMethods().any { PsiSuperMethodUtil.isSuperMethod(this, it) }

            else -> false
        }
    }
}<|MERGE_RESOLUTION|>--- conflicted
+++ resolved
@@ -87,13 +87,8 @@
                     map[Int.MAX_VALUE] = receiverPointer
                 } else {
                     val symbol = ((partiallyAppliedSymbol.extensionReceiver
-<<<<<<< HEAD
-                        ?: partiallyAppliedSymbol.dispatchReceiver) as? KtImplicitReceiverValue)?.symbol
+                        ?: partiallyAppliedSymbol.dispatchReceiver) as? KaImplicitReceiverValue)?.symbol
                     val thisText = if (symbol is KaClassifierSymbol && symbol !is KaAnonymousObjectSymbol) {
-=======
-                        ?: partiallyAppliedSymbol.dispatchReceiver) as? KaImplicitReceiverValue)?.symbol
-                    val thisText = if (symbol is KtClassifierSymbol && symbol !is KtAnonymousObjectSymbol) {
->>>>>>> f8d0b80e
                         "this@" + symbol.name!!.asString()
                     } else {
                         "this"
