/*
 * Copyright 2010-2022 JetBrains s.r.o. and Kotlin Programming Language contributors.
 * Use of this source code is governed by the Apache 2.0 license that can be found in the license/LICENSE.txt file.
 */
package org.jetbrains.kotlin.idea.fir.fe10.binding

import com.intellij.psi.PsiElement
import org.jetbrains.kotlin.analysis.api.symbols.*
import org.jetbrains.kotlin.analysis.api.types.KtNonErrorClassType
import org.jetbrains.kotlin.descriptors.*
import org.jetbrains.kotlin.idea.fir.fe10.Fe10WrapperContext
import org.jetbrains.kotlin.idea.fir.fe10.toDeclarationDescriptor
import org.jetbrains.kotlin.incremental.components.LookupLocation
import org.jetbrains.kotlin.name.Name
import org.jetbrains.kotlin.psi.*
import org.jetbrains.kotlin.resolve.BindingContext
import org.jetbrains.kotlin.resolve.scopes.*
import org.jetbrains.kotlin.utils.Printer
import org.jetbrains.kotlin.utils.addIfNotNull
import org.jetbrains.kotlin.utils.addToStdlib.safeAs

class Fe10BindingScopeProvider(bindingContext: KtSymbolBasedBindingContext) {
    private val context = bindingContext.context

    init {
        bindingContext.registerGetterByKey(BindingContext.LEXICAL_SCOPE, this::getLexicalScope)
    }

    private fun getLexicalScope(element: KtElement): LexicalScope? {
        return context.getLexicalScope(element)
    }
}

private fun Fe10WrapperContext.getLexicalScope(element: PsiElement): LexicalScope? {
    val ktDeclaration = KtStubbedPsiUtil.getPsiOrStubParent(element, KtDeclaration::class.java, false) ?: return null

    return when (ktDeclaration) {
        is KtPropertyAccessor -> {
            val propertyDeclaration = KtStubbedPsiUtil.getContainingDeclaration(ktDeclaration, KtDeclaration::class.java) ?: return null

            val parent = Fe10BindingLexicalScopeForCallableDeclaration(propertyDeclaration, withReceivers = true, this)
            val propertyDescriptor = parent.ownerDescriptor.safeAs<PropertyDescriptor>() ?: return null

            val accessorDescriptor = (if (ktDeclaration.isGetter) propertyDescriptor.getter else propertyDescriptor.setter) ?: return parent

            Fe10BindingLexicalScopeForAccessors(parent, accessorDescriptor, this)
        }
        // i.e. we inside initializer --> no implicit receiver
        is KtProperty -> Fe10BindingLexicalScopeForCallableDeclaration(ktDeclaration, withReceivers = false, this)
        is KtFunction -> Fe10BindingLexicalScopeForCallableDeclaration(ktDeclaration, withReceivers = true, this)
        else -> null
    }
}

/**
 * based on [org.jetbrains.kotlin.resolve.lazy.DeclarationScopeProviderImpl.getResolutionScopeForDeclaration]
 */
private fun Fe10WrapperContext.getResolutionScopeForDeclaration(declaration: KtDeclaration): LexicalScope {
    val ktDeclaration = KtStubbedPsiUtil.getPsiOrStubParent(declaration, KtDeclaration::class.java, false) ?: return fileScope()

    var parentDeclaration = KtStubbedPsiUtil.getContainingDeclaration(ktDeclaration)

    if (ktDeclaration is KtPropertyAccessor) {
        parentDeclaration = KtStubbedPsiUtil.getContainingDeclaration(parentDeclaration!!, KtDeclaration::class.java)
    }

    if (parentDeclaration is KtClassOrObject) {
        val classScopeKind =
            if (ktDeclaration is KtAnonymousInitializer || ktDeclaration is KtProperty) {
                // scopeForInitializerResolution, actually should contain primary constructor also
                Fe10BindingLexicalScopeForClassLikeElement.Kind.ME_AND_COMPANIONS
            } else if (ktDeclaration is KtObjectDeclaration && ktDeclaration.isCompanion()) {
                // scopeForCompanionObjectHeaderResolution
                Fe10BindingLexicalScopeForClassLikeElement.Kind.SCOPE_FOR_COMPANION
            } else if (ktDeclaration is KtObjectDeclaration || (ktDeclaration is KtClass && !ktDeclaration.isInner())) {
                Fe10BindingLexicalScopeForClassLikeElement.Kind.MY_STATIC_SCOPE
            } else Fe10BindingLexicalScopeForClassLikeElement.Kind.ME_AND_COMPANIONS
        return Fe10BindingLexicalScopeForClassLikeElement(parentDeclaration, classScopeKind, this)
    }

    // i.e. ~declaration is local
    if (parentDeclaration != null) {
        return getLexicalScope(parentDeclaration) ?: fileScope()
    }

    return fileScope()
}


private fun Fe10WrapperContext.fileScope() = LexicalScope.Base(ImportingScope.Empty, moduleDescriptor)

private sealed class Fe10BindingLexicalScope(val context: Fe10WrapperContext) : LexicalScope {
    private fun noImplementation(): Nothing = context.noImplementation("LexicalScope wrappers has very limited functionally")

    override val isOwnerDescriptorAccessibleByLabel: Boolean
        get() = noImplementation()
    override val kind: LexicalScopeKind
        get() = noImplementation()

    override fun getContributedClassifier(name: Name, location: LookupLocation): ClassifierDescriptor? = noImplementation()

    override fun getContributedDescriptors(
        kindFilter: DescriptorKindFilter,
        nameFilter: (Name) -> Boolean
    ): Collection<DeclarationDescriptor> = noImplementation()

    override fun getContributedFunctions(name: Name, location: LookupLocation): Collection<FunctionDescriptor> = noImplementation()

    override fun getContributedVariables(name: Name, location: LookupLocation): Collection<VariableDescriptor> = noImplementation()
    override fun printStructure(p: Printer) = noImplementation()
}

private class Fe10BindingLexicalScopeForCompanionObjectReceivers(
    override val implicitReceiver: ReceiverParameterDescriptor?,
    override val ownerDescriptor: DeclarationDescriptor,
    override val parent: LexicalScope,
    context: Fe10WrapperContext
): Fe10BindingLexicalScope(context) {
    /**
     * see [org.jetbrains.kotlin.resolve.lazy.descriptors.ClassResolutionScopesSupport.createInheritanceScope]
     */
    override val contextReceiversGroup: List<ReceiverParameterDescriptor>
        get() = emptyList()
}

private class Fe10BindingLexicalScopeForAccessors(
    override val parent: Fe10BindingLexicalScopeForCallableDeclaration,
    override val ownerDescriptor: DeclarationDescriptor,
    context: Fe10WrapperContext,
): Fe10BindingLexicalScope(context) {
    override val contextReceiversGroup: List<ReceiverParameterDescriptor>
        get() = emptyList()

    override val implicitReceiver: ReceiverParameterDescriptor?
        get() = null
}

private class Fe10BindingLexicalScopeForCallableDeclaration(
    private val ktDeclaration: KtDeclaration,
    private val withReceivers: Boolean,
    context: Fe10WrapperContext
): Fe10BindingLexicalScope(context) {
    override val ownerDescriptor: CallableDescriptor = run {
        context.withAnalysisSession { ktDeclaration.getSymbol() }.toDeclarationDescriptor(context) as CallableDescriptor
    }

    override val parent: HierarchicalScope
        get() = context.getResolutionScopeForDeclaration(ktDeclaration)

    override val implicitReceiver: ReceiverParameterDescriptor?
        get() = ownerDescriptor.extensionReceiverParameter.takeIf { withReceivers }

    override val contextReceiversGroup: List<ReceiverParameterDescriptor>
        get() = ownerDescriptor.contextReceiverParameters
}

private class Fe10BindingLexicalScopeForClassLikeElement(
    val ktClassOrObject: KtClassOrObject,
    val myKind: Kind,
    context: Fe10WrapperContext
) : Fe10BindingLexicalScope(context) {
    enum class Kind {
        OUTER_CLASS, // without receiver, only owner class, parent class is parent scope
        ME_AND_COMPANIONS, // this receiver, parent -- all companion objects and the last one -- same class with OUTER_CLASS
        MY_STATIC_SCOPE, // me -- only if object, parent -- all companion objects and the last one -- same class with OUTER_CLASS
        SCOPE_FOR_COMPANION // all companion objects except mine and the last one -- same class with OUTER_CLASS
    }

    private val ktClassSymbol = context.withAnalysisSession { ktClassOrObject.getSymbol() } as KaClassOrObjectSymbol

    override val ownerDescriptor: ClassDescriptor = ktClassSymbol.toDeclarationDescriptor(context)

    override val implicitReceiver: ReceiverParameterDescriptor?
        get() = when (myKind) {
            Kind.OUTER_CLASS, Kind.SCOPE_FOR_COMPANION -> null
            Kind.ME_AND_COMPANIONS -> ownerDescriptor.thisAsReceiverParameter
            Kind.MY_STATIC_SCOPE -> ownerDescriptor.thisAsReceiverParameter.takeIf { ownerDescriptor.kind.isSingleton }
        }

    override val contextReceiversGroup: List<ReceiverParameterDescriptor>
        get() = ownerDescriptor.contextReceivers.takeIf { myKind == Kind.ME_AND_COMPANIONS } ?: emptyList()

    override val parent: HierarchicalScope
        get() = when (myKind) {
            Kind.OUTER_CLASS -> context.getResolutionScopeForDeclaration(ktClassOrObject)
            Kind.ME_AND_COMPANIONS, Kind.MY_STATIC_SCOPE, Kind.SCOPE_FOR_COMPANION -> {
                val topLevelMe = Fe10BindingLexicalScopeForClassLikeElement(ktClassOrObject, Kind.OUTER_CLASS, context)
                collectAllCompanionObjects(skipMine = myKind == Kind.SCOPE_FOR_COMPANION).reversed().fold<_, Fe10BindingLexicalScope>(topLevelMe) {
                        parent, companion ->
                    val implicitReceiver = companion.toDeclarationDescriptor(context).thisAsReceiverParameter
                    Fe10BindingLexicalScopeForCompanionObjectReceivers(implicitReceiver, ownerDescriptor, parent, context)
                }
            }
        }
    
    private fun collectAllCompanionObjects(skipMine: Boolean): List<KaNamedClassOrObjectSymbol> = buildList {
        var current = ktClassSymbol
        mainLoop@ while (true) {
            if (current is KaNamedClassOrObjectSymbol && (current !== ktClassSymbol || !skipMine)) {
                addIfNotNull(current.companionObject)
            }
            
            superTypeLoop@ for (superType in current.superTypes) {
                if (superType !is KtNonErrorClassType) continue@superTypeLoop
<<<<<<< HEAD
                val classOrObjectSymbol: KaClassOrObjectSymbol = when (val typeSymbol = superType.classSymbol) {
                    is KaClassOrObjectSymbol -> typeSymbol
                    is KaTypeAliasSymbol -> typeSymbol.expandedType.safeAs<KtNonErrorClassType>()?.classSymbol.safeAs<KaClassOrObjectSymbol>()
=======
                val classOrObjectSymbol: KtClassOrObjectSymbol = when (val typeSymbol = superType.symbol) {
                    is KtClassOrObjectSymbol -> typeSymbol
                    is KtTypeAliasSymbol -> typeSymbol.expandedType.safeAs<KtNonErrorClassType>()?.symbol.safeAs<KtClassOrObjectSymbol>()
>>>>>>> f8d0b80e
                        ?: continue@superTypeLoop
                }
                if (classOrObjectSymbol.classKind == KaClassKind.CLASS) {
                    current = classOrObjectSymbol
                    continue@mainLoop
                }
            }
            break@mainLoop
        }
    }
}<|MERGE_RESOLUTION|>--- conflicted
+++ resolved
@@ -202,15 +202,9 @@
             
             superTypeLoop@ for (superType in current.superTypes) {
                 if (superType !is KtNonErrorClassType) continue@superTypeLoop
-<<<<<<< HEAD
-                val classOrObjectSymbol: KaClassOrObjectSymbol = when (val typeSymbol = superType.classSymbol) {
+                val classOrObjectSymbol: KaClassOrObjectSymbol = when (val typeSymbol = superType.symbol) {
                     is KaClassOrObjectSymbol -> typeSymbol
                     is KaTypeAliasSymbol -> typeSymbol.expandedType.safeAs<KtNonErrorClassType>()?.classSymbol.safeAs<KaClassOrObjectSymbol>()
-=======
-                val classOrObjectSymbol: KtClassOrObjectSymbol = when (val typeSymbol = superType.symbol) {
-                    is KtClassOrObjectSymbol -> typeSymbol
-                    is KtTypeAliasSymbol -> typeSymbol.expandedType.safeAs<KtNonErrorClassType>()?.symbol.safeAs<KtClassOrObjectSymbol>()
->>>>>>> f8d0b80e
                         ?: continue@superTypeLoop
                 }
                 if (classOrObjectSymbol.classKind == KaClassKind.CLASS) {
