--- conflicted
+++ resolved
@@ -30,24 +30,13 @@
     context(KaSession)
     override fun findParameterOwners(argumentList: KtTypeArgumentList): Collection<KaSymbolWithTypeParameters>? {
         val typeReference = argumentList.parentOfType<KtTypeReference>() ?: return null
-<<<<<<< HEAD
-        val ktType = typeReference.getKtType() as? KtClassType ?: return null
-        return when (ktType) {
-            is KtNonErrorClassType -> listOfNotNull(ktType.expandedClassSymbol as? KaNamedClassOrObjectSymbol)
-=======
         return when (val ktType = typeReference.getKtType()) {
-            is KtNonErrorClassType -> listOfNotNull(ktType.expandedSymbol as? KtNamedClassOrObjectSymbol)
->>>>>>> f8d0b80e
+            is KtNonErrorClassType -> listOfNotNull(ktType.expandedSymbol as? KaNamedClassOrObjectSymbol)
             is KtClassErrorType -> {
                 ktType.candidateSymbols.mapNotNull { candidateSymbol ->
                     when (candidateSymbol) {
-<<<<<<< HEAD
                         is KaClassOrObjectSymbol -> candidateSymbol
-                        is KaTypeAliasSymbol -> candidateSymbol.expandedType.expandedClassSymbol
-=======
-                        is KtClassOrObjectSymbol -> candidateSymbol
-                        is KtTypeAliasSymbol -> candidateSymbol.expandedType.expandedSymbol
->>>>>>> f8d0b80e
+                        is KaTypeAliasSymbol -> candidateSymbol.expandedType.expandedSymbol
                         else -> null
                     } as? KaNamedClassOrObjectSymbol
                 }
