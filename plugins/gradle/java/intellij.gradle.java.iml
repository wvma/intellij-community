<?xml version="1.0" encoding="UTF-8"?>
<module type="JAVA_MODULE" version="4">
  <component name="NewModuleRootManager" inherit-compiler-output="true">
    <exclude-output />
    <content url="file://$MODULE_DIR$">
      <sourceFolder url="file://$MODULE_DIR$/src" isTestSource="false" packagePrefix="org.jetbrains.plugins.gradle" />
      <sourceFolder url="file://$MODULE_DIR$/resources" type="java-resource" />
    </content>
    <orderEntry type="inheritedJdk" />
    <orderEntry type="sourceFolder" forTests="false" />
    <orderEntry type="module" module-name="intellij.gradle" />
    <orderEntry type="module" module-name="intellij.gradle.common" exported="" />
    <orderEntry type="module" module-name="intellij.java.coverage" />
    <orderEntry type="module" module-name="intellij.gradle.jps" />
    <orderEntry type="module" module-name="intellij.java.ui" />
    <orderEntry type="module" module-name="intellij.platform.lang" />
    <orderEntry type="module" module-name="intellij.java.compiler" />
    <orderEntry type="module" module-name="intellij.groovy" />
    <orderEntry type="module" module-name="intellij.platform.lang.impl" />
    <orderEntry type="module" module-name="intellij.java.execution.impl" />
    <orderEntry type="module" module-name="intellij.java.execution" />
    <orderEntry type="module" module-name="intellij.java" />
    <orderEntry type="module" module-name="intellij.java.impl" />
    <orderEntry type="library" name="swingx" level="project" />
    <orderEntry type="module" module-name="intellij.platform.smRunner" />
    <orderEntry type="library" name="Kryo" level="project" />
    <orderEntry type="library" name="Objenesis" level="project" />
    <orderEntry type="library" name="Ant" level="project" />
    <orderEntry type="library" name="gson" level="project" />
    <orderEntry type="module" module-name="intellij.platform.jps.build" />
    <orderEntry type="module" module-name="intellij.gradle.toolingExtension.impl" />
    <orderEntry type="library" name="XStream" level="project" />
    <orderEntry type="module" module-name="intellij.groovy.psi" />
    <orderEntry type="module" module-name="intellij.java.compiler.impl" />
    <orderEntry type="module" module-name="intellij.maven" />
    <orderEntry type="module" module-name="intellij.platform.objectSerializer.annotations" />
    <orderEntry type="module" module-name="intellij.platform.jps.model.impl" />
    <orderEntry type="module" module-name="intellij.properties.psi" />
    <orderEntry type="module" module-name="intellij.platform.statistics" />
    <orderEntry type="module" module-name="intellij.platform.core.ui" />
<<<<<<< HEAD
    <orderEntry type="module" module-name="intellij.platform.ide.util.io" />
=======
    <orderEntry type="module" module-name="intellij.java.debugger.impl" />
>>>>>>> c177df57
  </component>
</module><|MERGE_RESOLUTION|>--- conflicted
+++ resolved
@@ -38,10 +38,7 @@
     <orderEntry type="module" module-name="intellij.properties.psi" />
     <orderEntry type="module" module-name="intellij.platform.statistics" />
     <orderEntry type="module" module-name="intellij.platform.core.ui" />
-<<<<<<< HEAD
     <orderEntry type="module" module-name="intellij.platform.ide.util.io" />
-=======
     <orderEntry type="module" module-name="intellij.java.debugger.impl" />
->>>>>>> c177df57
   </component>
 </module>