<?xml version="1.0" encoding="UTF-8"?>
<module relativePaths="true" type="JAVA_MODULE" version="4">
  <component name="NewModuleRootManager" inherit-compiler-output="true">
    <exclude-output />
    <content url="file://$MODULE_DIR$">
      <sourceFolder url="file://$MODULE_DIR$/resources" type="java-resource" />
      <sourceFolder url="file://$MODULE_DIR$/src" isTestSource="false" />
    </content>
    <orderEntry type="inheritedJdk" />
    <orderEntry type="module" module-name="intellij.xml" exported="" />
    <orderEntry type="library" name="Xerces" level="project" />
    <orderEntry type="sourceFolder" forTests="false" />
    <orderEntry type="module" module-name="intellij.platform.ide.impl" />
    <orderEntry type="module" module-name="intellij.platform.lang.impl" />
    <orderEntry type="module" module-name="intellij.platform.execution.impl" />
    <orderEntry type="module" module-name="intellij.platform.icons" />
    <orderEntry type="module-library">
      <library name="XmlBeans" type="repository">
        <properties maven-id="org.apache.xmlbeans:xmlbeans:2.6.0" />
        <CLASSES>
          <root url="jar://$MAVEN_REPOSITORY$/org/apache/xmlbeans/xmlbeans/2.6.0/xmlbeans-2.6.0.jar!/" />
          <root url="jar://$MAVEN_REPOSITORY$/stax/stax-api/1.0.1/stax-api-1.0.1.jar!/" />
        </CLASSES>
        <JAVADOC />
        <SOURCES />
      </library>
    </orderEntry>
    <orderEntry type="module" module-name="intellij.platform.resources" />
    <orderEntry type="module" module-name="intellij.platform.vcs" />
    <orderEntry type="library" name="Guava" level="project" />
    <orderEntry type="module" module-name="intellij.xml.psi.impl" exported="" />
    <orderEntry type="module" module-name="intellij.xml.analysis.impl" exported="" />
    <orderEntry type="library" name="swingx" level="project" />
    <orderEntry type="module" module-name="intellij.xml.structureView.impl" exported="" />
    <orderEntry type="module" module-name="intellij.platform.debugger" />
    <orderEntry type="module" module-name="intellij.platform.builtInServer" />
    <orderEntry type="library" name="NanoXML" level="project" />
    <orderEntry type="library" name="fastutil-min" level="project" />
    <orderEntry type="module" module-name="intellij.platform.core.ui" />
    <orderEntry type="module" module-name="intellij.spellchecker" />
    <orderEntry type="module" module-name="intellij.xml.dom" />
<<<<<<< HEAD
=======
    <orderEntry type="library" name="gson" level="project" />
    <orderEntry type="library" name="StreamEx" level="project" />
>>>>>>> 3f278d0e
  </component>
  <component name="copyright">
    <Base>
      <setting name="state" value="1" />
    </Base>
  </component>
</module><|MERGE_RESOLUTION|>--- conflicted
+++ resolved
@@ -39,11 +39,8 @@
     <orderEntry type="module" module-name="intellij.platform.core.ui" />
     <orderEntry type="module" module-name="intellij.spellchecker" />
     <orderEntry type="module" module-name="intellij.xml.dom" />
-<<<<<<< HEAD
-=======
     <orderEntry type="library" name="gson" level="project" />
     <orderEntry type="library" name="StreamEx" level="project" />
->>>>>>> 3f278d0e
   </component>
   <component name="copyright">
     <Base>
