/*
 * Copyright 2000-2009 JetBrains s.r.o.
 *
 * Licensed under the Apache License, Version 2.0 (the "License");
 * you may not use this file except in compliance with the License.
 * You may obtain a copy of the License at
 *
 * http://www.apache.org/licenses/LICENSE-2.0
 *
 * Unless required by applicable law or agreed to in writing, software
 * distributed under the License is distributed on an "AS IS" BASIS,
 * WITHOUT WARRANTIES OR CONDITIONS OF ANY KIND, either express or implied.
 * See the License for the specific language governing permissions and
 * limitations under the License.
 */
package com.intellij.codeInsight.daemon.impl.quickfix;

import com.intellij.codeInsight.daemon.QuickFixActionRegistrar;
import com.intellij.codeInsight.daemon.impl.actions.AddImportAction;
import com.intellij.codeInsight.hint.QuestionAction;
import com.intellij.codeInsight.intention.IntentionAction;
import com.intellij.ide.DataManager;
import com.intellij.ide.util.PackageUtil;
import com.intellij.ide.util.PsiElementListCellRenderer;
import com.intellij.openapi.actionSystem.DataContext;
import com.intellij.openapi.actionSystem.LangDataKeys;
import com.intellij.openapi.actionSystem.impl.SimpleDataContext;
import com.intellij.openapi.application.TransactionGuard;
import com.intellij.openapi.diagnostic.Logger;
import com.intellij.openapi.editor.Editor;
import com.intellij.openapi.module.Module;
import com.intellij.openapi.project.Project;
import com.intellij.openapi.roots.ModuleRootManager;
import com.intellij.openapi.roots.ProjectFileIndex;
import com.intellij.openapi.roots.ProjectRootManager;
import com.intellij.openapi.ui.popup.JBPopupFactory;
import com.intellij.openapi.util.text.StringUtil;
import com.intellij.openapi.vfs.VirtualFile;
import com.intellij.psi.*;
import com.intellij.psi.search.GlobalSearchScope;
import com.intellij.psi.search.PsiShortNamesCache;
import com.intellij.refactoring.RefactoringActionHandler;
import com.intellij.refactoring.RefactoringActionHandlerFactory;
import com.intellij.util.IncorrectOperationException;
import com.intellij.util.containers.ContainerUtil;
import org.jetbrains.annotations.NonNls;
import org.jetbrains.annotations.NotNull;
import org.jetbrains.annotations.Nullable;
import org.jetbrains.jps.model.java.JavaModuleSourceRootTypes;

import java.util.LinkedHashMap;
import java.util.List;
import java.util.Map;

/**
 * @author cdr
 */
public class MoveClassToModuleFix implements IntentionAction {
  private final Map<PsiClass, Module> myModules = new LinkedHashMap<>();
  private final String myReferenceName;
  private final Module myCurrentModule;
  private final PsiDirectory mySourceRoot;
  private static final Logger LOG = Logger.getInstance(MoveClassToModuleFix.class);

  public MoveClassToModuleFix(String referenceName, Module currentModule, PsiDirectory root, PsiElement psiElement) {
    myReferenceName = referenceName;
    myCurrentModule = currentModule;
    mySourceRoot = root;
    final Project project = psiElement.getProject();
    final PsiClass[] classes = PsiShortNamesCache.getInstance(project).getClassesByName(referenceName, GlobalSearchScope.allScope(project));
    final JavaPsiFacade facade = JavaPsiFacade.getInstance(project);
    final ProjectFileIndex fileIndex = ProjectRootManager.getInstance(project).getFileIndex();
    for (final PsiClass aClass : classes) {
      if (!facade.getResolveHelper().isAccessible(aClass, psiElement, aClass)) continue;
      final PsiFile psiFile = aClass.getContainingFile();
      if (!(psiFile instanceof PsiJavaFile)) continue;
      if (aClass.getQualifiedName() == null) continue;
      VirtualFile virtualFile = psiFile.getVirtualFile();
      if (virtualFile == null) continue;
      final Module classModule = fileIndex.getModuleForFile(virtualFile);
      if (classModule != null && classModule != currentModule && !ModuleRootManager.getInstance(currentModule).isDependsOn(classModule)) {
        myModules.put(aClass, classModule);
      }
    }
  }

  @Override
  @NotNull
  public String getText() {
    if (myModules.size() == 1) {
      final PsiClass aClass = myModules.keySet().iterator().next();
      return "Move '" + aClass.getQualifiedName() + "' from module '" + myModules.get(aClass).getName() +
             "' to '" + myCurrentModule.getName() + "'";
    }
    return "Move '" + myReferenceName + "' in '" + myCurrentModule.getName() + "'...";
  }

  @Override
  @NotNull
  public String getFamilyName() {
    return "move it";
  }

  @Override
  public boolean isAvailable(@NotNull final Project project, final Editor editor, final PsiFile file) {
    return !myModules.isEmpty();
  }

  @Override
  public void invoke(@NotNull final Project project, final Editor editor, final PsiFile file) throws IncorrectOperationException {
    if (myModules.size() == 1) {
      moveClass(project, editor, file, myModules.keySet().iterator().next());
    }
    else {
      LOG.assertTrue(editor != null);
      JBPopupFactory.getInstance()
        .createPopupChooserBuilder(ContainerUtil.newArrayList(myModules.keySet()))
        .setTitle("Choose Class to Move")
        .setRenderer(new PsiElementListCellRenderer<PsiClass>() {
          @Override
          public String getElementText(PsiClass psiClass) {
            return psiClass.getQualifiedName();
          }

          @Nullable
          @Override
          protected String getContainerText(PsiClass element, String name) {
            return null;
          }

          @Override
          protected int getIconFlags() {
            return 0;
          }
        })
        .setMovable(false)
        .setResizable(false)
        .setRequestFocus(true)
<<<<<<< HEAD
        .setItemChoosenCallback((value) -> {
          if (value != null) {
            moveClass(project, editor, file, value);
=======
        .setItemChoosenCallback(() -> {
          final Object value = list.getSelectedValue();
          if (value instanceof PsiClass) {
            TransactionGuard.getInstance().submitTransactionAndWait(() -> moveClass(project, editor, file, (PsiClass)value));
>>>>>>> 76f5832e
          }
        })
        .createPopup()
        .showInBestPositionFor(editor);
    }
  }

  private void moveClass(Project project, Editor editor, PsiFile file, PsiClass aClass) {
    RefactoringActionHandler moveHandler = RefactoringActionHandlerFactory.getInstance().createMoveHandler();
    DataManager dataManager = DataManager.getInstance();
    DataContext dataContext = dataManager.getDataContext();
    final String fqName = aClass.getQualifiedName();
    LOG.assertTrue(fqName != null);
    PsiDirectory directory = PackageUtil
      .findOrCreateDirectoryForPackage(myCurrentModule, StringUtil.getPackageName(fqName), mySourceRoot, true);
    DataContext context = SimpleDataContext.getSimpleContext(LangDataKeys.TARGET_PSI_ELEMENT.getName(), directory, dataContext);

    moveHandler.invoke(project, new PsiElement[]{aClass}, context);
    PsiReference reference = file.findReferenceAt(editor.getCaretModel().getOffset());
    PsiClass newClass = JavaPsiFacade.getInstance(project).findClass(fqName, GlobalSearchScope.moduleScope(myCurrentModule));
    if (reference != null && newClass != null) {
      final QuestionAction action = new AddImportAction(project, reference, editor, newClass);
      action.execute();
    }
  }

  @Override
  public boolean startInWriteAction() {
    return false;
  }

  public static void registerFixes(QuickFixActionRegistrar registrar, final PsiJavaCodeReferenceElement reference) {
    final PsiElement psiElement = reference.getElement();
    @NonNls final String referenceName = reference.getRangeInElement().substring(psiElement.getText());
    Project project = psiElement.getProject();
    final PsiFile containingFile = psiElement.getContainingFile();
    if (containingFile == null) return;
    PsiDirectory dir = containingFile.getContainingDirectory();
    if (dir == null) return;

    VirtualFile classVFile = containingFile.getVirtualFile();
    if (classVFile == null) return;

    final ProjectFileIndex fileIndex = ProjectRootManager.getInstance(project).getFileIndex();
    final Module currentModule = fileIndex.getModuleForFile(classVFile);
    if (currentModule == null) return;
    List<VirtualFile> sourceRoots = ModuleRootManager.getInstance(currentModule).getSourceRoots(JavaModuleSourceRootTypes.SOURCES);
    if (sourceRoots.isEmpty()) return;
    final PsiDirectory sourceDirectory = PsiManager.getInstance(project).findDirectory(sourceRoots.get(0));
    if (sourceDirectory == null) return;

    VirtualFile vsourceRoot = fileIndex.getSourceRootForFile(classVFile);
    if (vsourceRoot == null) return;
    final PsiDirectory sourceRoot = PsiManager.getInstance(project).findDirectory(vsourceRoot);
    if (sourceRoot == null) return;

    registrar.register(new MoveClassToModuleFix(referenceName, currentModule, sourceRoot, psiElement));
  }
}<|MERGE_RESOLUTION|>--- conflicted
+++ resolved
@@ -136,16 +136,9 @@
         .setMovable(false)
         .setResizable(false)
         .setRequestFocus(true)
-<<<<<<< HEAD
         .setItemChoosenCallback((value) -> {
           if (value != null) {
-            moveClass(project, editor, file, value);
-=======
-        .setItemChoosenCallback(() -> {
-          final Object value = list.getSelectedValue();
-          if (value instanceof PsiClass) {
-            TransactionGuard.getInstance().submitTransactionAndWait(() -> moveClass(project, editor, file, (PsiClass)value));
->>>>>>> 76f5832e
+            TransactionGuard.getInstance().submitTransactionAndWait(() -> moveClass(project, editor, file, value));
           }
         })
         .createPopup()
