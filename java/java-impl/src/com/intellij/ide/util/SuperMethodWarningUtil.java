--- conflicted
+++ resolved
@@ -175,32 +175,17 @@
     final PsiMethod[] methods = {superMethods[0], method};
     final String renameBase = actionString + " base method" + (superMethods.length > 1 ? "s" : "");
     final String renameCurrent = actionString + " only current method";
-<<<<<<< HEAD
-
-    JBPopupFactory.getInstance()
-      .createPopupChooserBuilder(ContainerUtil.newArrayList(renameBase, renameCurrent))
-      .setTitle(method.getName() + (containingClass.isInterface() && !aClass.isInterface() ? " implements" : " overrides") + " method of " +
-                SymbolPresentationUtil.getSymbolPresentableText(containingClass))
+    String title = method.getName() +
+                   (superMethods.length > 1 ? " has super methods"
+                                            : (containingClass.isInterface() && !aClass.isInterface() ? " implements"
+                                                                                                      : " overrides") +
+                                              " method of " + SymbolPresentationUtil.getSymbolPresentableText(containingClass));
+    JBPopupFactory.getInstance().createPopupChooserBuilder(ContainerUtil.newArrayList(renameBase, renameCurrent))
+      .setTitle(title)
       .setMovable(false)
       .setResizable(false)
       .setRequestFocus(true)
       .setItemChoosenCallback((value) -> {
-        if (value != null) {
-          processor.execute(methods[value.equals(renameBase) ? 0 : 1]);
-=======
-    final JBList<String> list = new JBList<>(renameBase, renameCurrent);
-    String title = method.getName() +
-                   (superMethods.length > 1 ? " has super methods" 
-                                            : (containingClass.isInterface() && !aClass.isInterface() ? " implements" 
-                                                                                                      : " overrides") + 
-                                              " method of " + SymbolPresentationUtil.getSymbolPresentableText(containingClass));
-    JBPopupFactory.getInstance().createListPopupBuilder(list)
-      .setTitle(title)
-      .setMovable(false)
-      .setResizable(false)
-      .setRequestFocus(true)
-      .setItemChoosenCallback(() -> {
-        final Object value = list.getSelectedValue();
         if (value != null) {
           if (value.equals(renameBase)) {
             try {
@@ -214,7 +199,6 @@
           else {
             processor.execute(methods[1]);
           }
->>>>>>> 76f5832e
         }
       })
       .createPopup().showInBestPositionFor(editor);
