--- conflicted
+++ resolved
@@ -161,29 +161,8 @@
     });
     additionalSessionListener = new XDebugSessionListener() {
       @Override
-<<<<<<< HEAD
       public void sessionResumed() {
         myConstructorTrackedClasses.values().forEach(ConstructorInstancesTracker::obsolete);
-=======
-      public void keyPressed(KeyEvent e) {
-        dispatch(e);
-      }
-
-      @Override
-      public void keyReleased(KeyEvent e) {
-        dispatch(e);
-      }
-
-      private void dispatch(KeyEvent e) {
-        final int keyCode = e.getKeyCode();
-        if (myTable.isInClickableMode() && (KeyboardUtils.isCharacter(keyCode) || KeyboardUtils.isEnterKey(keyCode))) {
-          myTable.exitClickableMode();
-          updateClassesAndCounts(true);
-        }
-        else if (KeyboardUtils.isUpDownKey(keyCode) || KeyboardUtils.isEnterKey(keyCode)) {
-          myTable.dispatchEvent(e);
-        }
->>>>>>> 09066b2f
       }
 
       @Override
@@ -392,15 +371,9 @@
 
       if (!classes.isEmpty()) {
         final VirtualMachine vm = classes.get(0).virtualMachine();
-<<<<<<< HEAD
         if (vm.canGetInstanceInfo()) {
           final Map<TypeInfo, Long> counts = getInstancesCounts(classes, vm);
           ApplicationManager.getApplication().invokeLater(() -> getMyTable().updateContent(counts));
-=======
-        if (proxy.canGetInstanceInfo()) {
-          final Map<ReferenceType, Long> counts = getInstancesCounts(classes, vm);
-          ApplicationManager.getApplication().invokeLater(() -> myTable.updateContent(counts));
->>>>>>> 09066b2f
         }
         else {
           ApplicationManager.getApplication().invokeLater(() -> getMyTable().updateClassesOnly(classes.stream().map(JavaTypeInfo::new).collect(Collectors.toList())));
