--- conflicted
+++ resolved
@@ -27,12 +27,9 @@
 import com.intellij.openapi.ui.popup.util.BaseListPopupStep;
 import com.intellij.openapi.util.SystemInfo;
 import com.intellij.openapi.util.io.FileUtil;
-<<<<<<< HEAD
-import com.intellij.openapi.util.registry.Registry;
-=======
 import com.intellij.openapi.util.text.StringUtil;
 import com.intellij.openapi.vfs.LocalFileSystem;
->>>>>>> 2e0f8b16
+import com.intellij.openapi.util.registry.Registry;
 import com.intellij.openapi.vfs.VirtualFile;
 import com.intellij.psi.PsiFileSystemItem;
 import com.intellij.ui.PanelWithAnchor;
@@ -74,15 +71,12 @@
   private final Project myProject;
   private JBCheckBox myShowCommandLineCheckbox;
   private JBCheckBox myEmulateTerminalCheckbox;
-<<<<<<< HEAD
   private JBCheckBox myMixedDebugCheckbox;
   private RawCommandLineEditor myDebuggableNativeLibsEditor;
-=======
   private final PySymbolFieldWithBrowseButton myModuleField;
   private JBComboBoxLabel myTargetComboBox;
   private JPanel myModuleFieldPanel;
   private boolean myModuleMode;
->>>>>>> 2e0f8b16
 
   public PythonRunConfigurationForm(PythonRunConfiguration configuration) {
     myCommonOptionsForm = PyCommonOptionsFormFactory.getInstance().createForm(configuration.getCommonOptionsFormData());
@@ -121,6 +115,13 @@
       (ChangeEvent e) -> updateShowCommandLineEnabled());
 
     setAnchor(myCommonOptionsForm.getAnchor());
+
+    if (!Registry.is("python.debugger.crossdebug")) {
+      myMixedDebugCheckbox.setSelected(false);
+      myMixedDebugCheckbox.setEnabled(false);
+      myMixedDebugCheckbox.setVisible(false);
+      myDebuggableNativeLibsEditor.setVisible(false);
+    }
 
     final Module module = configuration.getModule();
     final Sdk sdk = configuration.getSdk();
@@ -137,15 +138,6 @@
       return LocalFileSystem.getInstance().findFileByPath(workingDirectory);
     });
 
-<<<<<<< HEAD
-    setAnchor(myCommonOptionsForm.getAnchor());
-
-    if (!Registry.is("python.debugger.crossdebug")) {
-      myMixedDebugCheckbox.setSelected(false);
-      myMixedDebugCheckbox.setEnabled(false);
-      myMixedDebugCheckbox.setVisible(false);
-      myDebuggableNativeLibsEditor.setVisible(false);
-=======
     myModuleFieldPanel.add(myModuleField, BorderLayout.CENTER);
 
     //myTargetComboBox.addActionListener(e -> updateRunModuleMode());
@@ -163,7 +155,6 @@
     //noinspection StringToUpperCaseOrToLowerCaseWithoutLocale
     if (mode && !item.toLowerCase().contains("module")) {
       throw new IllegalArgumentException("This option should refer to a module");
->>>>>>> 2e0f8b16
     }
   }
 
@@ -236,7 +227,6 @@
   }
 
   @Override
-<<<<<<< HEAD
   public boolean mixedDebugMode() {
     return myMixedDebugCheckbox.isSelected();
   }
@@ -254,10 +244,11 @@
   @Override
   public void setDebuggableExternalLibs(String debuggableExternalLibs) {
     myDebuggableNativeLibsEditor.setText(debuggableExternalLibs);
-=======
+  }
+
+  @Override
   public boolean isModuleMode() {
     return myModuleMode;
->>>>>>> 2e0f8b16
   }
 
   @Override
